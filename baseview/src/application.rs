use crate::window::ViziaWindow;
use crate::Renderer;
use baseview::{WindowHandle, WindowScalePolicy};
use femtovg::Canvas;
use raw_window_handle::HasRawWindowHandle;

use crate::proxy::queue_get;
use vizia_core::cache::BoundingBox;
use vizia_core::events::EventManager;
use vizia_core::fonts;
use vizia_core::prelude::*;

pub struct Application<F>
where
    F: Fn(&mut Context) + Send + 'static,
{
    app: F,
    window_description: WindowDescription,
    scale_policy: WindowScalePolicy,
    on_idle: Option<Box<dyn Fn(&mut Context) + Send>>,
}

impl<F> Application<F>
where
    F: Fn(&mut Context),
    F: 'static + Send,
{
    pub fn new(app: F) -> Self {
        Self {
            app,
            window_description: WindowDescription::new(),
            scale_policy: WindowScalePolicy::SystemScaleFactor,
            on_idle: None,
        }
    }

    /// Change the window's scale policy. Not part of [`new()`][Self::new] to keep the same
    /// signature as the winit backend.
    pub fn with_scale_policy(mut self, scale_policy: WindowScalePolicy) -> Self {
        self.scale_policy = scale_policy;
        self
    }

    pub fn title(mut self, title: &str) -> Self {
        self.window_description.title = title.to_owned();

        self
    }

    pub fn inner_size(mut self, size: impl Into<WindowSize>) -> Self {
        self.window_description.inner_size = size.into();

        self
    }

    /// Open a new window that blocks the current thread until the window is destroyed.
    ///
    /// Do **not** use this in the context of audio plugins, unless it is compiled as a
    /// standalone application.
    ///
    /// * `app` - The Vizia application builder.
    pub fn run(self) {
        ViziaWindow::open_blocking(
            self.window_description,
            self.scale_policy,
            self.app,
            self.on_idle,
        )
    }

    /// Open a new child window.
    ///
    /// This function does **not** block the current thread. This is only to be
    /// used in the context of audio plugins.
    ///
    /// * `parent` - The parent window.
    /// * `app` - The Vizia application builder.
    pub fn open_parented<P: HasRawWindowHandle>(self, parent: &P) -> WindowHandle {
        ViziaWindow::open_parented(
            parent,
            self.window_description,
            self.scale_policy,
            self.app,
            self.on_idle,
        )
    }

    /// Open a new window as if it had a parent window.
    ///
    /// This function does **not** block the current thread. This is only to be
    /// used in the context of audio plugins.
    ///
    /// * `app` - The Vizia application builder.
    pub fn open_as_if_parented(self) -> WindowHandle {
        ViziaWindow::open_as_if_parented(
            self.window_description,
            self.scale_policy,
            self.app,
            self.on_idle,
        )
    }

    /// Takes a closure which will be called at the end of every loop of the application.
    ///
    /// The callback provides a place to run 'idle' processing and happens at the end of each loop but before drawing.
    /// If the callback pushes events into the queue in context then the event loop will re-run. Care must be taken not to
    /// push events into the queue every time the callback runs unless this is intended.
    ///
    /// # Example
    /// ```no_run
    /// # use vizia_core::prelude::*;
    /// # use vizia_baseview::Application;
    /// Application::new(|cx|{
    ///     // Build application here
    /// })
    /// .on_idle(|cx|{
    ///     // Code here runs at the end of every event loop after OS and vizia events have been handled
    /// })
    /// .run();
    /// ```
    pub fn on_idle<I: 'static + Fn(&mut Context) + Send>(mut self, callback: I) -> Self {
        self.on_idle = Some(Box::new(callback));

        self
    }
}

pub(crate) struct ApplicationRunner {
    context: Context,
    event_manager: EventManager,
    canvas: Canvas<Renderer>,
    should_redraw: bool,
    scale_policy: WindowScalePolicy,
    scale_factor: f64,
}

impl ApplicationRunner {
    pub fn new(
        mut context: Context,
        win_desc: WindowDescription,
        scale_policy: WindowScalePolicy,
        renderer: Renderer,
    ) -> Self {
        let event_manager = EventManager::new();

        let mut canvas = Canvas::new(renderer).expect("Cannot create canvas");

        // Assume scale for now until there is an event with a new one.
        let scale = match scale_policy {
            WindowScalePolicy::ScaleFactor(scale) => scale,
            WindowScalePolicy::SystemScaleFactor => 1.0,
        };

        context.style().dpi_factor = scale;

        let logical_size = win_desc.inner_size;
        let physical_size = WindowSize {
            width: (logical_size.width as f64 * scale).round() as u32,
            height: (logical_size.height as f64 * scale).round() as u32,
        };

        canvas.set_size(physical_size.width, physical_size.height, 1.0);

        let regular_font = fonts::ROBOTO_REGULAR;
        let bold_font = fonts::ROBOTO_BOLD;
        let icon_font = fonts::ENTYPO;
        let emoji_font = fonts::OPEN_SANS_EMOJI;
        let arabic_font = fonts::AMIRI_REGULAR;
        let material_font = fonts::MATERIAL_ICONS_REGULAR;

        context.add_font_mem("roboto", regular_font);
        context.add_font_mem("roboto-bold", bold_font);
        context.add_font_mem("icons", icon_font);
        context.add_font_mem("emoji", emoji_font);
        context.add_font_mem("arabic", arabic_font);
        context.add_font_mem("material", material_font);

        context.style().default_font = "roboto".to_string();

        //canvas.scale(scale as f32, scale as f32);

        context.style().width.insert(Entity::root(), Units::Pixels(logical_size.width as f32));
        context.style().height.insert(Entity::root(), Units::Pixels(logical_size.height as f32));

        context.style().disabled.insert(Entity::root(), false);

        context.cache().set_width(Entity::root(), physical_size.width as f32);
        context.cache().set_height(Entity::root(), physical_size.height as f32);
        context.cache().set_opacity(Entity::root(), 1.0);

        let mut bounding_box = BoundingBox::default();
        bounding_box.w = physical_size.width as f32;
        bounding_box.h = physical_size.height as f32;

        context.cache().set_clip_region(Entity::root(), bounding_box);

        ApplicationRunner {
            event_manager,
            context,
            canvas,
            should_redraw: true,
            scale_policy,
            scale_factor: scale,
        }
    }

    /*
    pub fn get_window(&self) -> Entity {
        self.Entity::root()
    }

    pub fn get_state(&mut self) -> &mut State {
        &mut self.context
    }

    pub fn get_event_manager(&mut self) -> &mut EventManager {
        &mut self.event_manager
    }
    */

    // pub fn update_data(&mut self) {
    //     // Data Updates
    //     let mut observers: Vec<Entity> = Vec::new();
    //     for model_list in self.context.data.model_data.dense.iter().map(|entry| &entry.value){
    //         for (_, model) in model_list.iter() {
    //             //println!("Lenses: {:?}", context.lenses.len());
    //             for (_, lens) in self.context.lenses.iter_mut() {
    //                 if lens.update(model) {
    //                     observers.extend(lens.observers().iter());
    //                 }
    //             }
    //         }
    //     }

    //     for observer in observers.iter() {
    //         if let Some(mut view) = self.context.views.remove(observer) {
    //             let prev = self.context.current;
    //             self.context.current = *observer;
    //             let prev_count = self.context.count;
    //             self.context.count = 0;
    //             view.body(&mut self.context);
    //             self.context.current = prev;
    //             self.context.count = prev_count;

    //             self.context.style.needs_redraw = true;

    //             self.context.views.insert(*observer, view);
    //         }
    //     }
    // }

    pub fn on_frame_update(&mut self) {
        while let Some(event) = queue_get() {
            self.context.emit_custom(event);
        }

        //if let Some(mut window_view) = context.views.remove(&Entity::root()) {
        //if let Some(window) = window_view.downcast_mut::<Window>() {

        // Load resources
        self.context.synchronize_fonts(&mut self.canvas);

        //}

        //context.views.insert(Entity::root(), window_view);
        //}

        // Events
        while self.event_manager.flush_events(&mut self.context) {}

        self.context.process_data_updates();
        self.context.process_style_updates();

        // if self.context.has_animations() {
        //     if let Some(window_event_handler) = self.context.views.remove(&Entity::root()) {
        //         if let Some(window) = window_event_handler.downcast_ref::<Window>() {
        //             window.handle.window().request_redraw();
        //         }

        //         context.views.insert(Entity::root(), window_event_handler);
        //     }
        // } else {
        //     if should_poll {
        //         *control_flow = ControlFlow::Poll;
        //     } else {
        //         *control_flow = ControlFlow::Wait;
        //     }
        // }
        if self.context.has_animations() {
            self.context.apply_animations();
        }

        self.context.process_visual_updates();

        if self.context.style().needs_redraw {
            //     // TODO - Move this to EventManager
            self.should_redraw = true;
            self.context.style().needs_redraw = false;
        }
    }

    pub fn render(&mut self) {
        self.context.draw(&mut self.canvas);
        self.should_redraw = false;
    }

    pub fn handle_event(&mut self, event: baseview::Event, should_quit: &mut bool) {
        if requests_exit(&event) {
            self.context.emit_custom(Event::new(WindowEvent::WindowClose));
            *should_quit = true;
        }

        match event {
            baseview::Event::Mouse(event) => match event {
                baseview::MouseEvent::CursorMoved { position } => {
                    let physical_posx = position.x * self.context.style().dpi_factor;
                    let physical_posy = position.y * self.context.style().dpi_factor;
                    let cursorx = (physical_posx) as f32;
                    let cursory = (physical_posy) as f32;
                    self.context.dispatch_system_event(WindowEvent::MouseMove(cursorx, cursory));
                }
                baseview::MouseEvent::ButtonPressed(button) => {
                    let b = translate_mouse_button(button);
                    self.context.dispatch_system_event(WindowEvent::MouseDown(b));
                }
                baseview::MouseEvent::ButtonReleased(button) => {
                    let b = translate_mouse_button(button);
                    self.context.dispatch_system_event(WindowEvent::MouseUp(b));
                }
                baseview::MouseEvent::WheelScrolled(scroll_delta) => {
                    let (lines_x, lines_y) = match scroll_delta {
                        baseview::ScrollDelta::Lines { x, y } => (x, y),
                        baseview::ScrollDelta::Pixels { x, y } => (
                            if x < 0.0 {
                                -1.0
                            } else if x > 1.0 {
                                1.0
                            } else {
                                0.0
                            },
                            if y < 0.0 {
                                -1.0
                            } else if y > 1.0 {
                                1.0
                            } else {
                                0.0
                            },
                        ),
                    };

                    self.context.dispatch_system_event(WindowEvent::MouseScroll(lines_x, lines_y));
                }
                _ => {}
            },
            baseview::Event::Keyboard(event) => {
                let (s, pressed) = match event.state {
                    keyboard_types::KeyState::Down => (MouseButtonState::Pressed, true),
                    keyboard_types::KeyState::Up => (MouseButtonState::Released, false),
                };

                match event.code {
                    Code::ShiftLeft | Code::ShiftRight => {
                        self.context.modifiers_mut().set(Modifiers::SHIFT, pressed)
                    }
                    Code::ControlLeft | Code::ControlRight => {
                        self.context.modifiers_mut().set(Modifiers::CTRL, pressed)
                    }
                    Code::AltLeft | Code::AltRight => {
                        self.context.modifiers_mut().set(Modifiers::ALT, pressed)
                    }
                    Code::MetaLeft | Code::MetaRight => {
                        self.context.modifiers_mut().set(Modifiers::LOGO, pressed)
                    }
                    _ => (),
                }

                match s {
                    MouseButtonState::Pressed => {
                        self.context.dispatch_system_event(WindowEvent::KeyDown(
                            event.code,
                            Some(event.key.clone()),
                        ));

                        if let keyboard_types::Key::Character(written) = &event.key {
                            for chr in written.chars() {
                                self.context.dispatch_system_event(WindowEvent::CharInput(chr));
                            }
                        }
                    }

                    MouseButtonState::Released => {
                        self.context.dispatch_system_event(WindowEvent::KeyUp(
                            event.code,
                            Some(event.key.clone()),
                        ));
                    }
                }
            }
            baseview::Event::Window(event) => match event {
                baseview::WindowEvent::Focused => {
                    self.context.need_restyle();
                    self.context.need_relayout();
                    self.context.need_redraw();
                }
                baseview::WindowEvent::Resized(window_info) => {
                    self.scale_factor = match self.scale_policy {
                        WindowScalePolicy::ScaleFactor(scale) => scale,
                        WindowScalePolicy::SystemScaleFactor => window_info.scale(),
                    };

                    self.context.style().dpi_factor = self.scale_factor;

                    let logical_size = (
                        (window_info.physical_size().width as f64 / self.scale_factor),
                        (window_info.physical_size().height as f64 / self.scale_factor),
                    );

                    let physical_size =
                        (window_info.physical_size().width, window_info.physical_size().height);

                    self.context
                        .style()
                        .width
                        .insert(Entity::root(), Units::Pixels(logical_size.0 as f32));
                    self.context
                        .style()
                        .height
                        .insert(Entity::root(), Units::Pixels(logical_size.1 as f32));

                    self.context.cache().set_width(Entity::root(), physical_size.0 as f32);
                    self.context.cache().set_height(Entity::root(), physical_size.1 as f32);

                    let mut bounding_box = BoundingBox::default();
                    bounding_box.w = physical_size.0 as f32;
                    bounding_box.h = physical_size.1 as f32;

                    self.context.cache().set_clip_region(Entity::root(), bounding_box);

                    self.context.need_restyle();
                    self.context.need_relayout();
                    self.context.need_redraw();
                }
                baseview::WindowEvent::WillClose => {
                    self.context.emit_custom(Event::new(WindowEvent::WindowClose));
                }
                _ => {}
            },
        }
    }

<<<<<<< HEAD
    pub fn rebuild(&mut self, builder: &Option<Box<dyn Fn(&mut Context) + Send>>) {
        if self.context.needs_rebuild {
            self.context.set_current(Entity::root());
            self.context.remove_children(Entity::root());
            if let Some(builder) = &builder {
                (builder)(&mut self.context);
            }
            self.context.needs_rebuild = false;
        }
    }

=======
>>>>>>> 2e731b7f
    pub fn handle_idle(&mut self, on_idle: &Option<Box<dyn Fn(&mut Context) + Send>>) {
        if let Some(idle_callback) = on_idle {
            self.context.set_current(Entity::root());
            (idle_callback)(&mut self.context);
        }
    }
}

/// Returns true if the provided event should cause an [`Application`] to
/// exit.
pub fn requests_exit(event: &baseview::Event) -> bool {
    match event {
        baseview::Event::Window(baseview::WindowEvent::WillClose) => true,
        #[cfg(target_os = "macos")]
        baseview::Event::Keyboard(event) => {
            if event.code == keyboard_types::Code::KeyQ {
                if event.modifiers == keyboard_types::Modifiers::META {
                    if event.state == keyboard_types::KeyState::Down {
                        return true;
                    }
                }
            }

            false
        }
        _ => false,
    }
}

fn translate_mouse_button(button: baseview::MouseButton) -> MouseButton {
    match button {
        baseview::MouseButton::Left => MouseButton::Left,
        baseview::MouseButton::Right => MouseButton::Right,
        baseview::MouseButton::Middle => MouseButton::Middle,
        baseview::MouseButton::Other(id) => MouseButton::Other(id as u16),
        baseview::MouseButton::Back => MouseButton::Other(4),
        baseview::MouseButton::Forward => MouseButton::Other(5),
    }
}<|MERGE_RESOLUTION|>--- conflicted
+++ resolved
@@ -448,20 +448,6 @@
         }
     }
 
-<<<<<<< HEAD
-    pub fn rebuild(&mut self, builder: &Option<Box<dyn Fn(&mut Context) + Send>>) {
-        if self.context.needs_rebuild {
-            self.context.set_current(Entity::root());
-            self.context.remove_children(Entity::root());
-            if let Some(builder) = &builder {
-                (builder)(&mut self.context);
-            }
-            self.context.needs_rebuild = false;
-        }
-    }
-
-=======
->>>>>>> 2e731b7f
     pub fn handle_idle(&mut self, on_idle: &Option<Box<dyn Fn(&mut Context) + Send>>) {
         if let Some(idle_callback) = on_idle {
             self.context.set_current(Entity::root());
