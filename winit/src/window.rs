--- conflicted
+++ resolved
@@ -153,15 +153,6 @@
                 } else {
                     self.window().set_cursor_visible(false);
                 }
-<<<<<<< HEAD
-
-                WindowEvent::SetTitle(title) => {
-                    self.window().set_title(title);
-                }
-
-                _ => {}
-=======
->>>>>>> 8ccf479d
             }
 
             _ => {}
