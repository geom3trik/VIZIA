use std::any::TypeId;
use std::collections::{HashMap, HashSet};

use crate::prelude::*;
use crate::state::{BasicStore, LensCache, ModelOrView, Store, StoreId};

/// A binding view which rebuilds its contents when its observed data changes.
///
/// This type is part of the prelude.
pub struct Binding<L>
where
    L: Lens,
{
    entity: Entity,
    lens: L,
    content: Option<Box<dyn Fn(&mut Context, L)>>,
}

impl<L> Binding<L>
where
    L: 'static + Lens,
    <L as Lens>::Source: 'static,
    <L as Lens>::Target: Data,
{
    /// Creates a new binding view.
    ///
    /// A binding view observes application data through a lens and rebuilds its contents if the data changes.
    ///
    /// # Example
    /// When the value of `AppData::some_data` changes, the label inside of the binding will be rebuilt.
    /// ```ignore
    /// Binding::new(cx, AppData::some_data, |cx, lens|{
    ///     // Retrieve the data from context
    ///     let value = *lens.get(cx);
    ///     Label::new(cx, value.to_string());
    /// });
    pub fn new<F>(cx: &mut Context, lens: L, builder: F)
    where
        F: 'static + Fn(&mut Context, L),
    {
        let id = cx.entity_manager.create();
        let current = cx.current();
        cx.tree.add(id, current).expect("Failed to add to tree");
        cx.cache.add(id).expect("Failed to add to cache");
        cx.style.add(id);

<<<<<<< HEAD
        let ancestors = cx.current().parent_iter(&cx.tree).collect::<HashSet<_>>();
        let new_ancestors = id.parent_iter(&cx.tree).collect::<Vec<_>>();
=======
        let binding = Self { entity: id, lens: lens.clone(), content: Some(Box::new(builder)) };

        let ancestors = cx.current().parent_iter(cx.tree()).collect::<HashSet<_>>();
        let new_ancestors = id.parent_iter(cx.tree()).collect::<Vec<_>>();
>>>>>>> 330aa112

        fn insert_store<L: Lens>(
            ancestors: &HashSet<Entity>,
            stores: &mut HashMap<StoreId, Box<dyn Store>>,
            model_data: ModelOrView,
            lens: L,
            id: Entity,
        ) where
            L::Target: Data,
        {
            let key = lens.cache_key();

            if let Some(store) = stores.get_mut(&key) {
                let observers = store.observers();

                if ancestors.intersection(observers).next().is_none() {
                    store.add_observer(id);
                }
            } else {
                let mut observers = HashSet::new();
                observers.insert(id);

                let model = model_data.downcast_ref::<L::Source>().unwrap();

                let old = lens.view(model, |t| t.cloned());

                let store = Box::new(BasicStore { entity: id, lens, old, observers });

                stores.insert(key, store);
            }
        }

        // Check if there's already a store with the same lens somewhere up the tree. If there is, add this binding as an observer,
        // else create a new store with this binding as an observer.
        for entity in new_ancestors {
            if let Some(model_data_store) = cx.data.get_mut(entity) {
                // Check for model store
                if let Some(model_data) = model_data_store.models.get(&TypeId::of::<L::Source>()) {
                    insert_store(
                        &ancestors,
                        &mut model_data_store.stores,
                        ModelOrView::Model(model_data.as_ref()),
                        lens,
                        id,
                    );

                    break;
                }

                // Check for view store
                if let Some(view_handler) = cx.views.get(&entity) {
                    if view_handler.as_any_ref().is::<L::Source>() {
                        insert_store(
                            &ancestors,
                            &mut model_data_store.stores,
                            ModelOrView::View(view_handler.as_ref()),
                            lens,
                            id,
                        );

                        break;
                    }
                }
            }
        }

        cx.bindings.insert(id, Box::new(binding));

        cx.with_current(id, |cx| {
            // Call the body of the binding
            if let Some(mut binding) = cx.bindings.remove(&id) {
                binding.update(cx);
                cx.bindings.insert(id, binding);
            }
        });

        let _: Handle<Self> = Handle { entity: id, p: Default::default(), cx }.ignore();
    }
}

pub trait BindingHandler {
    fn update<'a>(&mut self, cx: &'a mut Context);
    fn remove(&self, cx: &mut Context);
}

impl<L: 'static + Lens> BindingHandler for Binding<L> {
    fn update<'a>(&mut self, cx: &'a mut Context) {
        cx.remove_children(cx.current());
        if let Some(builder) = &self.content {
            (builder)(cx, self.lens.clone());
        }
    }

    fn remove(&self, cx: &mut Context) {
        for entity in self.entity.parent_iter(&cx.tree) {
            if let Some(model_data_store) = cx.data.get_mut(entity) {
                // Check for model store
                if model_data_store.models.get(&TypeId::of::<L::Source>()).is_some() {
                    let key = self.lens.cache_key();

                    if let Some(store) = model_data_store.stores.get_mut(&key) {
                        store.remove_observer(&self.entity);

                        model_data_store.stores.retain(|_, store| store.num_observers() != 0);
                    }

                    break;
                }

                // Check for view store
                if let Some(view_handler) = cx.views.get(&entity) {
                    if view_handler.as_any_ref().is::<L::Source>() {
                        let key = self.lens.cache_key();

                        if let Some(store) = model_data_store.stores.get_mut(&key) {
                            store.remove_observer(&self.entity);

                            model_data_store.stores.retain(|_, store| store.num_observers() != 0);
                        }

                        break;
                    }
                }
            }
        }
    }
}<|MERGE_RESOLUTION|>--- conflicted
+++ resolved
@@ -44,15 +44,10 @@
         cx.cache.add(id).expect("Failed to add to cache");
         cx.style.add(id);
 
-<<<<<<< HEAD
+        let binding = Self { entity: id, lens: lens.clone(), content: Some(Box::new(builder)) };
+
         let ancestors = cx.current().parent_iter(&cx.tree).collect::<HashSet<_>>();
         let new_ancestors = id.parent_iter(&cx.tree).collect::<Vec<_>>();
-=======
-        let binding = Self { entity: id, lens: lens.clone(), content: Some(Box::new(builder)) };
-
-        let ancestors = cx.current().parent_iter(cx.tree()).collect::<HashSet<_>>();
-        let new_ancestors = id.parent_iter(cx.tree()).collect::<Vec<_>>();
->>>>>>> 330aa112
 
         fn insert_store<L: Lens>(
             ancestors: &HashSet<Entity>,
