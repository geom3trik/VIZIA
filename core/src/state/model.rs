--- conflicted
+++ resolved
@@ -7,15 +7,11 @@
 
 /// A trait implemented by application data in order to mutate in response to events.
 ///
-<<<<<<< HEAD
 /// # Examples
 ///
-/// ```ignore
-=======
-/// Example
 /// ```
 /// # use vizia_core::*;
->>>>>>> c37459f8
+/// #
 /// pub struct AppData {
 ///     count: i32,
 /// }
@@ -26,53 +22,36 @@
 /// }
 ///
 /// impl Model for AppData {
-<<<<<<< HEAD
-///     fn on_event(&mut self, state: &mut State, entity: Entity, event: &mut Event) {
+///     fn event(&mut self, cx: &mut Context, event: &mut Event) {
 ///         event.map(|app_event, _| match app_event {
-///             AppEvent::SetTrue => {
-///                     self.some_data = true;
+///             AppEvent::Increment => {
+///                 self.count += 1;
 ///             }
 ///
-///             AppEvent::SetFalse => {
-///                 self.some_data = false;
+///             AppEvent::Decrement => {
+///                 self.count -= 1;
 ///             }
 ///         });
-=======
-///     fn event(&mut self, cx: &mut Context, event: &mut Event) {
-///         if let Some(app_event) = event.message.downcast() {
-///             match app_event {
-///                 AppEvent::Increment => {
-///                     self.count += 1;
-///                 }
-///
-///                 AppEvent::Decrement => {
-///                     self.count -= 1;
-///                 }
-///             }   
-///         }
->>>>>>> c37459f8
 ///     }
 /// }
 /// ```
 pub trait Model: 'static + Sized {
     /// Build the model data into the application tree.
     ///
-<<<<<<< HEAD
     /// # Examples
     ///
-    /// ```ignore
-=======
-    /// Example
     /// ```no_run
     /// # use vizia_core::*;
     /// # use vizia_derive::*;
     /// # use vizia_winit::application::Application;
+    /// #
     /// # #[derive(Default, Lens)]
     /// # pub struct AppData {
     /// #     count: i32,
     /// # }
+    /// #
     /// # impl Model for AppData {}
->>>>>>> c37459f8
+    /// #
     /// fn main() {
     ///     Application::new(WindowDescription::new(), |cx|{
     ///         AppData::default().build(cx);
@@ -100,45 +79,34 @@
 
     /// Respond to events in order to mutate the model data.
     ///
-    /// Example
+    /// # Examples
+    ///
     /// ```
     /// # use vizia_core::*;
     /// # use vizia_derive::*;
     /// # use vizia_winit::application::Application;
+    /// #
     /// # #[derive(Default, Lens)]
     /// # pub struct AppData {
     /// #     count: i32,
     /// # }
+    /// #
     /// # enum AppEvent {
     /// #     Increment,
     /// #     Decrement,
     /// # }
+    /// #
     /// impl Model for AppData {
-<<<<<<< HEAD
-    ///     fn on_event(&mut self, state: &mut State, entity: Entity, event: &mut Event) {
+    ///     fn event(&mut self, cx: &mut Context, event: &mut Event) {
     ///         event.map(|app_event, _| match app_event {
-    ///             AppEvent::SetTrue => {
-    ///                 self.some_data = true;
+    ///             AppEvent::Increment => {
+    ///                 self.count += 1;
     ///             }
     ///
-    ///             AppEvent::SetFalse => {
-    ///                 self.some_data = false;
+    ///             AppEvent::Decrement => {
+    ///                 self.count -= 1;
     ///             }
     ///         });
-=======
-    ///     fn event(&mut self, cx: &mut Context, event: &mut Event) {
-    ///         if let Some(app_event) = event.message.downcast() {
-    ///             match app_event {
-    ///                 AppEvent::Increment => {
-    ///                     self.count += 1;
-    ///                 }
-    ///
-    ///                 AppEvent::Decrement => {
-    ///                     self.count -= 1;
-    ///                 }
-    ///             }   
-    ///         }
->>>>>>> c37459f8
     ///     }
     /// }
     /// ```
