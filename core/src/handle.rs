use std::marker::PhantomData;

use morphorm::{LayoutType, PositionType, Units};

use crate::prelude::*;
use crate::text::Selection;

macro_rules! set_style {
    ($name:ident, $t:ty) => {
        pub fn $name(self, value: impl Res<$t>) -> Self {
            value.set_or_bind(self.cx, self.entity, |cx, entity, v| {
                cx.style.$name.insert(entity, v.into());

                // TODO - Split this out
                cx.need_relayout();
                cx.need_redraw();
            });

            // self.cx.style().$name.insert(self.entity, value.get_val(self.cx).into());

            // // TODO - Split this out
            // self.cx.need_relayout();
            // self.cx.need_redraw();

            self
        }
    };
}

/// A handle to a view which has been already built into the tree.
///
/// This type is part of the prelude.
pub struct Handle<'a, T> {
    pub entity: Entity,
    pub p: PhantomData<T>,
    pub cx: &'a mut Context,
}

impl<'a, T> Handle<'a, T> {
    pub fn entity(&self) -> Entity {
        self.entity
    }

    pub fn ignore(self) -> Self {
        self.cx.tree.set_ignored(self.entity, true);
        self.focusable(false)
    }

    pub fn modify<F>(self, f: F) -> Self
    where
        F: FnOnce(&mut T),
        T: 'static,
    {
        if let Some(view) = self
            .cx
            .views
            .get_mut(&self.entity)
            .and_then(|view_handler| view_handler.downcast_mut::<T>())
        {
            (f)(view);
        }

        self
    }

    /// Callback which is run when the view is built/rebuilt
    pub fn on_build<F>(self, callback: F) -> Self
    where
        F: Fn(&mut EventContext),
    {
        let mut event_context = EventContext::new(self.cx);
        event_context.current = self.entity;
        (callback)(&mut event_context);

        self
    }

    pub fn bind<L, F>(self, lens: L, closure: F) -> Self
    where
        L: Lens,
        <L as Lens>::Target: Data,
        F: 'static + Fn(Handle<'_, T>, L),
    {
        let entity = self.entity();
        Binding::new(self.cx, lens, move |cx, data| {
            let new_handle = Handle { entity, p: Default::default(), cx };

            new_handle.cx.set_current(new_handle.entity);
            (closure)(new_handle, data);
        });
        self
    }

<<<<<<< HEAD
    pub fn id(self, id: impl Into<String>) -> Self {
        let id = id.into();
        self.cx.style().ids.insert(self.entity, id.clone()).expect("Could not insert id");
=======
    pub fn id(self, id: &str) -> Self {
        self.cx.style.ids.insert(self.entity, id.to_owned()).expect("Could not insert id");
>>>>>>> c942bb59
        self.cx.need_restyle();

        self.cx.entity_identifiers.insert(id, self.entity);

        self
    }

    pub fn cursor(self, cursor_icon: CursorIcon) -> Self {
        self.cx.style.cursor.insert(self.entity, cursor_icon);

        self.cx.need_redraw();

        self
    }

    pub fn class(self, name: &str) -> Self {
        if let Some(class_list) = self.cx.style.classes.get_mut(self.entity) {
            class_list.insert(name.to_string());
        }

        self.cx.need_restyle();

        self
    }

    pub fn toggle_class(self, name: &str, applied: impl Res<bool>) -> Self {
        let name = name.to_owned();
        applied.set_or_bind(self.cx, self.entity, move |cx, entity, applied| {
            if let Some(class_list) = cx.style.classes.get_mut(entity) {
                if applied {
                    class_list.insert(name.clone());
                } else {
                    class_list.remove(&name);
                }
            }

            cx.need_restyle();
        });

        self
    }

    pub fn font(self, font_name: &str) -> Self {
        self.cx.style.font.insert(self.entity, font_name.to_owned());

        self.cx.need_redraw();

        self
    }

    pub fn checked(self, state: impl Res<bool>) -> Self {
        state.set_or_bind(self.cx, self.entity, |cx, entity, val| {
            if let Some(pseudo_classes) = cx.style.pseudo_classes.get_mut(entity) {
                pseudo_classes.set(PseudoClass::CHECKED, val);
            } else {
                let mut pseudoclass = PseudoClass::empty();
                pseudoclass.set(PseudoClass::CHECKED, val);
                cx.style.pseudo_classes.insert(entity, pseudoclass).unwrap();
            }

            cx.need_restyle();
        });

        // let state = state.get_val(self.cx);
        // if let Some(pseudo_classes) = self.cx.style().pseudo_classes.get_mut(self.entity) {
        //     pseudo_classes.set(PseudoClass::CHECKED, state);
        // } else {
        //     let mut pseudoclass = PseudoClass::empty();
        //     pseudoclass.set(PseudoClass::CHECKED, state);
        //     self.cx.style().pseudo_classes.insert(self.entity, pseudoclass).unwrap();
        // }

        // self.cx.need_restyle();

        self
    }

    pub fn disabled(self, state: impl Res<bool>) -> Self {
        state.set_or_bind(self.cx, self.entity, |cx, entity, val| {
            cx.style.disabled.insert(entity, val);
            cx.need_restyle();
        });

        self
    }

    pub fn text<U: ToString>(self, value: impl Res<U>) -> Self {
        value.set_or_bind(self.cx, self.entity, |cx, entity, val| {
            if let Some(prev_data) = cx.style.text.get(entity) {
                if prev_data != &val.to_string() {
                    cx.style.text.insert(entity, val.to_string());

                    cx.need_relayout();
                    cx.need_redraw();
                }
            } else {
                cx.style.text.insert(entity, val.to_string());

                cx.need_relayout();
                cx.need_redraw();
            }
        });

        self
    }

    pub fn image<U: ToString>(self, value: impl Res<U>) -> Self {
        value.set_or_bind(self.cx, self.entity, |cx, entity, val| {
            let val = val.to_string();
            if let Some(prev_data) = cx.style.image.get(entity) {
                if prev_data != &val {
                    cx.style.image.insert(entity, val);

                    cx.need_redraw();
                }
            } else {
                cx.style.image.insert(entity, val);

                cx.need_redraw();
            }
        });

        self
    }

    pub fn z_order(self, value: i32) -> Self {
        self.cx.style.z_order.insert(self.entity, value);

        self.cx.need_redraw();

        self
    }

    pub fn overflow(self, value: Overflow) -> Self {
        self.cx.style.overflow.insert(self.entity, value);

        self.cx.need_redraw();

        self
    }

    pub fn display<U: Clone + Into<Display>>(self, value: impl Res<U>) -> Self {
        value.set_or_bind(self.cx, self.entity, |cx, entity, val| {
            cx.style.display.insert(entity, val.into());

            cx.need_relayout();
            cx.need_redraw();
        });

        self
    }

    pub fn visibility<U: Clone + Into<Visibility>>(self, value: impl Res<U>) -> Self {
        value.set_or_bind(self.cx, self.entity, move |cx, entity, v| {
            cx.style.visibility.insert(entity, v.into());

            cx.need_redraw();
        });

        self
    }

    // Abilities
    pub fn hoverable(self, state: bool) -> Self {
        if let Some(abilities) = self.cx.style.abilities.get_mut(self.entity) {
            abilities.set(Abilities::HOVERABLE, state);
        }

        self.cx.need_restyle();

        self
    }

    pub fn focusable(self, state: bool) -> Self {
        if let Some(abilities) = self.cx.style.abilities.get_mut(self.entity) {
            abilities.set(Abilities::FOCUSABLE, state);
            // If an element is not focusable then it can't be keyboard navigatable
            if !state {
                abilities.set(Abilities::KEYBOARD_NAVIGATABLE, false);
            }
        }

        self.cx.need_restyle();

        self
    }

    pub fn keyboard_navigatable(self, state: bool) -> Self {
        if let Some(abilities) = self.cx.style.abilities.get_mut(self.entity) {
            abilities.set(Abilities::KEYBOARD_NAVIGATABLE, state);
            // If an element is keyboard navigatable then it must be focusable
            abilities.set(Abilities::FOCUSABLE, state);
        }

        self.cx.need_restyle();

        self
    }

    pub fn child_space(self, value: Units) -> Self {
        self.cx.style.child_left.insert(self.entity, value);
        self.cx.style.child_right.insert(self.entity, value);
        self.cx.style.child_top.insert(self.entity, value);
        self.cx.style.child_bottom.insert(self.entity, value);

        self.cx.need_relayout();
        self.cx.need_redraw();

        self
    }

    pub fn border_radius(self, value: Units) -> Self {
        self.cx.style.border_radius_top_left.insert(self.entity, value);
        self.cx.style.border_radius_top_right.insert(self.entity, value);
        self.cx.style.border_radius_bottom_left.insert(self.entity, value);
        self.cx.style.border_radius_bottom_right.insert(self.entity, value);

        self.cx.need_redraw();

        self
    }

    pub fn space(self, value: Units) -> Self {
        self.cx.style.left.insert(self.entity, value);
        self.cx.style.right.insert(self.entity, value);
        self.cx.style.top.insert(self.entity, value);
        self.cx.style.bottom.insert(self.entity, value);

        self.cx.need_relayout();
        self.cx.need_redraw();

        self
    }

    pub fn size(self, value: Units) -> Self {
        self.cx.style.width.insert(self.entity, value);
        self.cx.style.height.insert(self.entity, value);

        self.cx.need_relayout();
        self.cx.need_redraw();

        self
    }

    pub fn min_size(self, value: Units) -> Self {
        self.cx.style.min_width.insert(self.entity, value);
        self.cx.style.min_height.insert(self.entity, value);

        self.cx.need_relayout();
        self.cx.need_redraw();

        self
    }

    pub fn max_size(self, value: Units) -> Self {
        self.cx.style.max_width.insert(self.entity, value);
        self.cx.style.max_height.insert(self.entity, value);

        self.cx.need_relayout();
        self.cx.need_redraw();

        self
    }

    pub fn color(self, color: Color) -> Self {
        self.cx.style.font_color.insert(self.entity, color);

        self
    }

    pub fn grid_rows(self, rows: Vec<Units>) -> Self {
        self.cx.style.grid_rows.insert(self.entity, rows);

        self
    }

    pub fn grid_cols(self, cols: Vec<Units>) -> Self {
        self.cx.style.grid_cols.insert(self.entity, cols);

        self
    }

    set_style!(background_color, Color);
    set_style!(background_image, String);

    set_style!(layout_type, LayoutType);
    set_style!(position_type, PositionType);

    set_style!(left, Units);
    set_style!(right, Units);
    set_style!(top, Units);
    set_style!(bottom, Units);
    set_style!(width, Units);
    set_style!(height, Units);

    set_style!(min_width, Units);
    set_style!(max_width, Units);
    set_style!(min_height, Units);
    set_style!(max_height, Units);

    set_style!(min_left, Units);
    set_style!(max_left, Units);
    set_style!(min_right, Units);
    set_style!(max_right, Units);
    set_style!(min_top, Units);
    set_style!(max_top, Units);
    set_style!(min_bottom, Units);
    set_style!(max_bottom, Units);

    set_style!(child_left, Units);
    set_style!(child_right, Units);
    set_style!(child_top, Units);
    set_style!(child_bottom, Units);
    set_style!(row_between, Units);
    set_style!(col_between, Units);
    set_style!(row_index, usize);
    set_style!(row_span, usize);
    set_style!(col_index, usize);
    set_style!(col_span, usize);

    set_style!(border_width, Units);
    set_style!(border_color, Color);

    set_style!(font_size, f32);
    set_style!(text_selection, Selection);
    set_style!(caret_color, Color);
    set_style!(selection_color, Color);
    set_style!(text_wrap, bool);

    //set_style!(display, Display);
    //set_style!(visibility, Visibility);

    set_style!(rotate, f32);
    set_style!(translate, (f32, f32));
    set_style!(scale, (f32, f32));

    set_style!(border_shape_top_left, BorderCornerShape);
    set_style!(border_shape_top_right, BorderCornerShape);
    set_style!(border_shape_bottom_left, BorderCornerShape);
    set_style!(border_shape_bottom_right, BorderCornerShape);

    set_style!(border_radius_top_left, Units);
    set_style!(border_radius_top_right, Units);
    set_style!(border_radius_bottom_left, Units);
    set_style!(border_radius_bottom_right, Units);

    set_style!(outline_width, Units);
    set_style!(outline_color, Color);
    set_style!(outline_offset, Units);
}<|MERGE_RESOLUTION|>--- conflicted
+++ resolved
@@ -91,14 +91,9 @@
         self
     }
 
-<<<<<<< HEAD
     pub fn id(self, id: impl Into<String>) -> Self {
         let id = id.into();
-        self.cx.style().ids.insert(self.entity, id.clone()).expect("Could not insert id");
-=======
-    pub fn id(self, id: &str) -> Self {
-        self.cx.style.ids.insert(self.entity, id.to_owned()).expect("Could not insert id");
->>>>>>> c942bb59
+        self.cx.style.ids.insert(self.entity, id.clone()).expect("Could not insert id");
         self.cx.need_restyle();
 
         self.cx.entity_identifiers.insert(id, self.entity);
