--- conflicted
+++ resolved
@@ -1,13 +1,9 @@
-use std::{cell::RefCell, marker::PhantomData, rc::Rc};
+use std::marker::PhantomData;
 
 use morphorm::{LayoutType, PositionType, Units};
 
 use crate::{
-<<<<<<< HEAD
-    style::Overflow, Abilities, Color, CursorIcon, Display, Entity, PseudoClass, Style, Visibility, BorderCornerShape,
-=======
-    style::Overflow, Abilities, Color, CursorIcon, Display, Entity, PseudoClass, Style, Visibility, Context, Res,
->>>>>>> 43fab31f
+    style::Overflow, Abilities, Color, CursorIcon, Display, Entity, PseudoClass, Visibility, Context, Res, BorderCornerShape,
 };
 
 macro_rules! set_style {
@@ -31,9 +27,6 @@
 }
 
 impl<'a,T> Handle<'a,T> {
-    // pub fn null() -> Self {
-    //     Self { entity: Entity::null(), style: Rc::default(), p: PhantomData::default() }
-    // }
 
     pub fn entity(&self) -> Entity {
         self.entity
@@ -66,44 +59,23 @@
     }
 
     pub fn checked(self, state: bool) -> Self {
-<<<<<<< HEAD
-        let style = self.style.clone();
-        let mut borrow = style.borrow_mut();
-        if let Some(pseudo_classes) = borrow.pseudo_classes.get_mut(self.entity) {
-=======
         if let Some(pseudo_classes) = self.cx.style.pseudo_classes.get_mut(self.entity) {
->>>>>>> 43fab31f
             pseudo_classes.set(PseudoClass::CHECKED, state);
         } else {
             let mut pseudoclass = PseudoClass::empty();
             pseudoclass.set(PseudoClass::CHECKED, state);
-            borrow.pseudo_classes.insert(self.entity, pseudoclass);
+            self.cx.style.pseudo_classes.insert(self.entity, pseudoclass);
         }
         
-        borrow.needs_restyle = true;
-
-<<<<<<< HEAD
+        self.cx.style.needs_restyle = true;
+
         self
     }
 
     pub fn disabled(self, state: bool) -> Self {
 
-        self.style.borrow_mut().disabled.insert(self.entity, state);
-        self.style.borrow_mut().needs_restyle = true;
-        // let style = self.style.clone();
-        // let mut borrow = style.borrow_mut();
-        // if let Some(pseudo_classes) = borrow.pseudo_classes.get_mut(self.entity) {
-        //     pseudo_classes.set(PseudoClass::DISABLED, state);
-        // } else {
-        //     let mut pseudoclass = PseudoClass::empty();
-        //     pseudoclass.set(PseudoClass::DISABLED, state);
-        //     borrow.pseudo_classes.insert(self.entity, pseudoclass);
-        // }
-        
-        // borrow.needs_restyle = true;
-=======
-        self.cx.style.needs_restyle = true;
->>>>>>> 43fab31f
+        self.cx.style.disabled.insert(self.entity, state);
+        self.cx.style.needs_restyle = true;
 
         self
     }
@@ -164,12 +136,12 @@
     }
 
     pub fn border_radius(self, value: Units) -> Self {
-        self.style.borrow_mut().border_radius_top_left.insert(self.entity, value);
-        self.style.borrow_mut().border_radius_top_right.insert(self.entity, value);
-        self.style.borrow_mut().border_radius_bottom_left.insert(self.entity, value);
-        self.style.borrow_mut().border_radius_bottom_right.insert(self.entity, value);
-
-        self.style.borrow_mut().needs_redraw = true;
+        self.cx.style.border_radius_top_left.insert(self.entity, value);
+        self.cx.style.border_radius_top_right.insert(self.entity, value);
+        self.cx.style.border_radius_bottom_left.insert(self.entity, value);
+        self.cx.style.border_radius_bottom_right.insert(self.entity, value);
+
+        self.cx.style.needs_redraw = true;
 
         self
     }
@@ -217,7 +189,7 @@
     }
 
     pub fn color(self, color: Color) -> Self {
-        self.style.borrow_mut().font_color.insert(self.entity, color);
+        self.cx.style.font_color.insert(self.entity, color);
 
         self
     }
