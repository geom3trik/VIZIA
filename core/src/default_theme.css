/* * {
    border-width: 1px;
    border-color: red;
} */

button {
    background-color: white;
    width: auto;
    height: 30px;
    border-radius: 3px;
    child-space: 1s;
    child-left: 5px;
    child-right: 5px;
    border-width: 1px;
    border-color: #e5e5e5;
    outer-shadow: 0 1 1 #00000055;
    overflow: visible;
}

button label {
    color: #1a1a1a;
    background-color: #00000000;
    child-space: 1s;
}

button:over {
    background-color: #f6f6f6;
}

button:active {
    overflow: hidden;
}

button:active label {
    color: #5d5d5d;
}

button.accent {
    background-color: #005a9e;
    border-width: 0px;
    border-color: #3076ae;
    outer-shadow: 0 1 0 #00365f;
}

button.accent label {
    color: white;
}

button.accent:over {
    background-color: #1969a7;
}

button.accent:active {
    background-color: #3178af;
}

button.accent:active label {
    color: #c2d7e7;
}

checkbox {
    width: 25px;
    height: 25px;
    border-radius: 5px;
    border-width: 1px;
    border-color: #838383;
    color: #f5f5f500;
    background-color: #e5e5e500;
    child-space: 1s;
    transition: background-color 0.1 0.0;
    transition: color 0.1 0.0;
}

checkbox:hover {
    background-color: #e5e5e5;
    transition: background-color 0.1 0.0;
}

checkbox:active {
    border-color: #b6b6b6;
    background-color: #dcdcdc;
    transition: background-color 0.1 0.0;
}

checkbox:checked {
    background-color: #005a9e;
    color: #f5f5f5;
    transition: background-color 0.1 0.0;
    transition: color 0.1 0.0;
}

label.icon {
    font: "icons";
}


textbox {
    width: auto;
    height: auto;
    overflow: hidden;
    color: black;
    border-width: 1px;
    border-color: #9e9e9e;
    child-top: 1s;
    child-bottom: 1s;
    child-left: 5px;
    height: 30px;
    border-radius: 3px;
}

textbox:hover {
    border-color: black;
}

textbox:checked {
    border-color: #4c00ff;
}

textbox .caret {
    background-color: #ff0000;
}

textbox .selection {
    background-color: #6464c888;
}

textbox:disabled {
    color: gray;
    border-color: gray;
}

codeview {
    width: auto;
    height: auto;
    overflow: hidden;
    color: black;
    border-width: 1px;
    border-color: #9e9e9e;
    child-top: 1s;
    child-bottom: 1s;
    height: 30px;
    border-radius: 3px;
}

codeview:over {
    border-color: black;
}

codeview:checked {
    border-color: #4c00ff;
}

codeview .caret {
    background-color: #ff0000;
}

codeview .selection {
    background-color: #6464c888;
}


label {
    width: auto;
    height: auto;
    child-space: 1s;
    overflow: visible;
}

label.h1 {
    font-size: 18;
    bottom: 10px;
}

label:disabled {
    color: gray;
}

<<<<<<< HEAD
=======
image {
    width: auto;
    height: auto;
}

checkbox {
    /* color: black; */
    width: 20px;
    height: 20px;
}

>>>>>>> 94d22a84
hstack {
    width: 1s;
    height: 1s;
}

vstack {
    width: 1s;
    height: 1s;
}

zstack>* {
    position-type: self-directed;
}

radiobutton {
    width: 20px;
    height: 20px;
    border-width: 6%;
    right: 4px;
    color: black;
    border-color: black;
}

dropdown .title {
    background-color: white;
    border-width: 1px;
    border-color: black;
}

radiobutton:checked {
    color: #003080;
    border-color: #003080;
}

dropdown .title {
    background-color: #FFFFFF;
    height: 30px;
    width: 100px;
    child-space: 1s;
    child-left: 5px;
}

dropdown>popup {
    background-color: #AAAAAA;
    outer-shadow: 0 3 5 #00000055;
}

dropdown>popup>list {
    width: 1s;
}

dropdown list label {
    width: 1s;
    height: 30px;
    child-left: 6px;
}

dropdown vstack {
    child-space: auto;
}

list {
    width: auto;
    height: auto;
}

popup {
    display: none;
    opacity: 0.0;
}

popup:checked {
    display: flex;
    opacity: 1.0;
    transition: opacity 0.2 0.0;
}<|MERGE_RESOLUTION|>--- conflicted
+++ resolved
@@ -175,20 +175,11 @@
     color: gray;
 }
 
-<<<<<<< HEAD
-=======
 image {
     width: auto;
     height: auto;
 }
 
-checkbox {
-    /* color: black; */
-    width: 20px;
-    height: 20px;
-}
-
->>>>>>> 94d22a84
 hstack {
     width: 1s;
     height: 1s;
@@ -263,5 +254,5 @@
 popup:checked {
     display: flex;
     opacity: 1.0;
-    transition: opacity 0.2 0.0;
+    transition: opacity 0.1 0.0;
 }