use morphorm::{GeometryChanged, PositionType};

use crate::prelude::*;
use crate::state::RatioLens;
use crate::views::Orientation;

const SCROLL_SENSITIVITY: f32 = 35.0;

#[derive(Lens, Data, Clone)]
pub struct ScrollData {
    pub scroll_x: f32,
    pub scroll_y: f32,
    pub child_x: f32,
    pub child_y: f32,
    pub parent_x: f32,
    pub parent_y: f32,
}

pub enum ScrollEvent {
    SetX(f32),
    SetY(f32),
    ScrollX(f32),
    ScrollY(f32),
    ChildGeo(f32, f32),
    ParentGeo(f32, f32),
}

impl Model for ScrollData {
    fn event(&mut self, _cx: &mut EventContext, event: &mut Event) {
        event.map(|scroll_update, meta| {
            match scroll_update {
                ScrollEvent::ScrollX(f) => self.scroll_x = (self.scroll_x + *f).clamp(0.0, 1.0),
                ScrollEvent::ScrollY(f) => self.scroll_y = (self.scroll_y + *f).clamp(0.0, 1.0),
                ScrollEvent::SetX(f) => self.scroll_x = *f,
                ScrollEvent::SetY(f) => self.scroll_y = *f,
                ScrollEvent::ChildGeo(x, y) => {
                    self.child_x = *x;
                    self.child_y = *y;
                }
                ScrollEvent::ParentGeo(x, y) => {
                    self.parent_x = *x;
                    self.parent_y = *y;
                }
            }

            meta.consume();
        });
    }
}

pub struct ScrollView<L> {
    data: L,
}

impl ScrollView<scroll_data_derived_lenses::root> {
    pub fn new<F>(cx: &mut Context, settings: ScrollViewSettings, content: F) -> Handle<Self>
    where
        F: 'static + FnOnce(&mut Context),
    {
        Self { data: ScrollData::root }.build(cx, move |cx| {
            ScrollData {
                scroll_x: settings.initial_x,
                scroll_y: settings.initial_y,
                child_x: 0.0,
                child_y: 0.0,
                parent_x: 0.0,
                parent_y: 0.0,
            }
            .build(cx);

            Self::common_builder(cx, ScrollData::root, content, settings);
        })
    }
}

impl<L: Lens<Target = ScrollData>> ScrollView<L> {
    pub fn custom<F>(
        cx: &mut Context,
        settings: ScrollViewSettings,
        data: L,
        content: F,
    ) -> Handle<Self>
    where
        F: 'static + FnOnce(&mut Context),
    {
        if cx.data::<ScrollData>().is_none() {
            panic!("ScrollView::custom requires a ScrollData to be built into a parent");
        }

        Self { data: data.clone() }.build(cx, |cx| {
            Self::common_builder(cx, data, content, settings);
        })
    }

    fn common_builder<F>(cx: &mut Context, data: L, content: F, settings: ScrollViewSettings)
    where
        F: 'static + FnOnce(&mut Context),
    {
        VStack::new(cx, content)
            .class("scroll_content")
<<<<<<< HEAD
            .bind(data.clone(), move |handle, data| {
                let dpi_factor = handle.cx.style().dpi_factor;
                if dpi_factor > 0.0 {
                    let data = data.get(handle.cx);
                    let left = if settings.scroll_x {
                        ((data.child_x - data.parent_x) * data.scroll_x).round()
                            / handle.cx.style().dpi_factor as f32
                    } else {
                        0.0
                    };
                    let top = if settings.scroll_y {
                        ((data.child_y - data.parent_y) * data.scroll_y).round()
                            / handle.cx.style().dpi_factor as f32
                    } else {
                        0.0
                    };
=======
            .bind(data.clone(), |handle, data| {
                let dpi_factor = handle.cx.style.dpi_factor;
                if dpi_factor > 0.0 {
                    let data = data.get(handle.cx);
                    let left = ((data.child_x - data.parent_x) * data.scroll_x).round()
                        / handle.cx.style.dpi_factor as f32;
                    let top = ((data.child_y - data.parent_y) * data.scroll_y).round()
                        / handle.cx.style.dpi_factor as f32;
>>>>>>> fbf42cea
                    handle.left(Units::Pixels(-left.abs())).top(Units::Pixels(-top.abs()));
                }
            })
            .on_geo_changed(|cx, geo| {
                if geo.contains(GeometryChanged::HEIGHT_CHANGED)
                    || geo.contains(GeometryChanged::WIDTH_CHANGED)
                {
                    let current = cx.current();
                    let width = cx.cache.get_width(current);
                    let height = cx.cache.get_height(current);
                    cx.emit(ScrollEvent::ChildGeo(width, height));
                }
            });

        if settings.scrollbar_y {
            Scrollbar::new(
                cx,
                data.clone().then(ScrollData::scroll_y),
                data.clone().then(RatioLens::new(ScrollData::parent_y, ScrollData::child_y)),
                Orientation::Vertical,
                |cx, value| {
                    cx.emit(ScrollEvent::SetY(value));
                },
            )
            .position_type(PositionType::SelfDirected);
        }

        if settings.scrollbar_x {
            Scrollbar::new(
                cx,
                data.clone().then(ScrollData::scroll_x),
                data.clone().then(RatioLens::new(ScrollData::parent_x, ScrollData::child_x)),
                Orientation::Horizontal,
                |cx, value| {
                    cx.emit(ScrollEvent::SetX(value));
                },
            )
            .position_type(PositionType::SelfDirected);
        }
    }
}

impl<L: Lens<Target = ScrollData>> View for ScrollView<L> {
    fn element(&self) -> Option<&'static str> {
        Some("scrollview")
    }

    fn event(&mut self, cx: &mut EventContext, event: &mut Event) {
        event.map(|window_event, _| match window_event {
            WindowEvent::GeometryChanged(geo) => {
                if geo.contains(GeometryChanged::HEIGHT_CHANGED)
                    || geo.contains(GeometryChanged::WIDTH_CHANGED)
                {
                    let current = cx.current();
                    let width = cx.cache.get_width(current);
                    let height = cx.cache.get_height(current);
                    cx.emit(ScrollEvent::ParentGeo(width, height));
                }
            }

            WindowEvent::MouseScroll(x, y) => {
                let (x, y) =
                    if cx.modifiers.contains(Modifiers::SHIFT) { (-*y, *x) } else { (*x, -*y) };

                // what percentage of the negative space does this cross?
                let data = self.data.get(cx);
                if x != 0.0 {
                    let negative_space = data.child_x - data.parent_x;
                    let logical_delta = x * SCROLL_SENSITIVITY / negative_space;
                    cx.emit(ScrollEvent::ScrollX(logical_delta));
                }
                let data = cx.data::<ScrollData>().unwrap();
                if y != 0.0 {
                    let negative_space = data.child_y - data.parent_y;
                    let logical_delta = y * SCROLL_SENSITIVITY / negative_space;
                    cx.emit(ScrollEvent::ScrollY(logical_delta));
                }
            }

            _ => {}
        });
    }
}

/// The settings of a scroll view.
///
/// These settings are used at the construction time of a [`ScrollView`].
#[derive(Debug, Clone, PartialEq)]
pub struct ScrollViewSettings {
    /// Specifies the initial horizontal position of the scroll view ranging from 0.0 (left) to 1.0 (right).
    pub initial_x: f32,
    /// Specifies the initial vertical position of the scroll view ranging from 0.0 (top) to 1.0 (bottom).
    pub initial_y: f32,
    /// Specifies if a horizontal scrollbar should automatically be added to the scroll view.
    pub scrollbar_x: bool,
    /// Specifies if a vertical scrollbar should automatically be added to the scroll view.
    pub scrollbar_y: bool,
    /// Specifies if the scroll view can be scrolled horizontally.
    ///
    /// If this is set to `false` the scroll view won't bind to the [`ScrollData::scroll_x`] lens.
    pub scroll_x: bool,
    /// Specifies if the scroll view can be scrolled vertically.
    ///
    /// If this is set to `false` the scroll view won't bind to the [`ScrollData::scroll_y`] lens.
    pub scroll_y: bool,
}

impl ScrollViewSettings {
    /// Creates new scroll view settings.
    pub fn new(
        initial_x: f32,
        initial_y: f32,
        scrollbar_x: bool,
        scrollbar_y: bool,
        scroll_x: bool,
        scroll_y: bool,
    ) -> Self {
        Self { initial_x, initial_y, scrollbar_x, scrollbar_y, scroll_x, scroll_y }
    }
}

impl Default for ScrollViewSettings {
    fn default() -> Self {
        Self {
            initial_x: 0.0,
            initial_y: 0.0,
            scrollbar_x: true,
            scrollbar_y: true,
            scroll_x: true,
            scroll_y: true,
        }
    }
}<|MERGE_RESOLUTION|>--- conflicted
+++ resolved
@@ -98,33 +98,22 @@
     {
         VStack::new(cx, content)
             .class("scroll_content")
-<<<<<<< HEAD
             .bind(data.clone(), move |handle, data| {
-                let dpi_factor = handle.cx.style().dpi_factor;
+                let dpi_factor = handle.cx.style.dpi_factor;
                 if dpi_factor > 0.0 {
                     let data = data.get(handle.cx);
                     let left = if settings.scroll_x {
                         ((data.child_x - data.parent_x) * data.scroll_x).round()
-                            / handle.cx.style().dpi_factor as f32
+                            / handle.cx.style.dpi_factor as f32
                     } else {
                         0.0
                     };
                     let top = if settings.scroll_y {
                         ((data.child_y - data.parent_y) * data.scroll_y).round()
-                            / handle.cx.style().dpi_factor as f32
+                            / handle.cx.style.dpi_factor as f32
                     } else {
                         0.0
                     };
-=======
-            .bind(data.clone(), |handle, data| {
-                let dpi_factor = handle.cx.style.dpi_factor;
-                if dpi_factor > 0.0 {
-                    let data = data.get(handle.cx);
-                    let left = ((data.child_x - data.parent_x) * data.scroll_x).round()
-                        / handle.cx.style.dpi_factor as f32;
-                    let top = ((data.child_y - data.parent_y) * data.scroll_y).round()
-                        / handle.cx.style.dpi_factor as f32;
->>>>>>> fbf42cea
                     handle.left(Units::Pixels(-left.abs())).top(Units::Pixels(-top.abs()));
                 }
             })
