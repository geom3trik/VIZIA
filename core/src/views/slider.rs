--- conflicted
+++ resolved
@@ -298,48 +298,6 @@
                         (callback)(cx, val);
                     }
                 }
-<<<<<<< HEAD
-
-                WindowEvent::MouseUp(button) if *button == MouseButton::Left => {
-                    self.is_dragging = false;
-                    cx.release();
-                    cx.current.set_active(cx, false);
-                }
-
-                WindowEvent::MouseMove(x, y) => {
-                    if self.is_dragging {
-                        let thumb_size = self.internal.thumb_size;
-
-                        let min = self.internal.range.start;
-                        let max = self.internal.range.end;
-
-                        let mut dx = match self.internal.orientation {
-                            Orientation::Horizontal => {
-                                (*x - cx.cache.get_posx(cx.current) - thumb_size / 2.0)
-                                    / (cx.cache.get_width(cx.current) - thumb_size)
-                            }
-
-                            Orientation::Vertical => {
-                                (cx.cache.get_height(cx.current)
-                                    - (*y - cx.cache.get_posy(cx.current))
-                                    - thumb_size / 2.0)
-                                    / (cx.cache.get_height(cx.current) - thumb_size)
-                            }
-                        };
-
-                        dx = dx.clamp(0.0, 1.0);
-
-                        let val = min + dx * (max - min);
-
-                        if let Some(callback) = &self.on_changing {
-                            (callback)(cx, val);
-                        }
-                    }
-                }
-
-                _ => {}
-=======
->>>>>>> 8ccf479d
             }
 
             _ => {}
