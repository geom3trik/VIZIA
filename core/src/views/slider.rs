--- conflicted
+++ resolved
@@ -118,16 +118,8 @@
 
             on_changing: None,
         }
-<<<<<<< HEAD
-        .build(cx, move |cx| {
-            SliderDataInternal { size: 0.0, thumb_size: 0.0, orientation }.build(cx);
-
-            // Add the various slider components using bindings to the slider data
-            Binding::new(cx, SliderDataInternal::root, move |cx, slider_data_internal| {
-=======
         .build2(cx, move |cx| {
             Binding::new(cx, Slider::<L>::internal, move |cx, slider_data| {
->>>>>>> 3efb978c
                 let lens = lens.clone();
                 ZStack::new(cx, move |cx| {
                     let slider_data = slider_data.get(cx);
