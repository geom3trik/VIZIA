--- conflicted
+++ resolved
@@ -36,11 +36,7 @@
             Binding::new(cx, lens.clone().map(|lst| lst.len()), move |cx, list_len| {
                 // If the number of list items is different to the number of children of the ListView
                 // then remove and rebuild all the children
-<<<<<<< HEAD
-                let list_len = *list_len.get(cx);
-=======
                 let list_len = list_len.get_fallible(cx).map_or(0, |d| *d);
->>>>>>> 94d22a84
 
                 for index in 0..list_len {
                     let ptr = lens.clone().index(index);
