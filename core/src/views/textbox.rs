--- conflicted
+++ resolved
@@ -305,16 +305,10 @@
                     self.insert_text(cx, text);
                     self.set_caret(cx);
 
-<<<<<<< HEAD
-                        if let Some(callback) = &self.on_edit {
-                            (callback)(cx, self.text.as_str().to_owned());
-                        }
-=======
                     if let Some(callback) = self.on_edit.take() {
                         (callback)(cx, self.text.as_str().to_owned());
 
                         self.on_edit = Some(callback);
->>>>>>> 8ccf479d
                     }
                 }
             }
@@ -324,16 +318,10 @@
                     self.delete_text(cx, *movement);
                     self.set_caret(cx);
 
-<<<<<<< HEAD
-                        if let Some(callback) = &self.on_edit {
-                            (callback)(cx, self.text.as_str().to_owned());
-                        }
-=======
                     if let Some(callback) = self.on_edit.take() {
                         (callback)(cx, self.text.as_str().to_owned());
 
                         self.on_edit = Some(callback);
->>>>>>> 8ccf479d
                     }
                 }
             }
@@ -355,20 +343,12 @@
                 self.edit = false;
             }
 
-<<<<<<< HEAD
-                TextEvent::Submit => {
-                    cx.emit(TextEvent::EndEdit);
-                    if let Some(callback) = &self.on_submit {
-                        (callback)(cx, self.text.as_str().to_owned());
-                    }
-=======
             TextEvent::Submit => {
                 cx.emit(TextEvent::EndEdit);
                 if let Some(callback) = self.on_submit.take() {
                     (callback)(cx, self.text.as_str().to_owned());
 
                     self.on_submit = Some(callback);
->>>>>>> 8ccf479d
                 }
             }
 
