--- conflicted
+++ resolved
@@ -210,13 +210,12 @@
 path = "examples/7GUIs/crud.rs"
 
 [[example]]
-<<<<<<< HEAD
 name = "circle_drawer"
 path = "examples/7GUIs/circle_drawer.rs"
-=======
+
+[[example]]
 name = "timer"
 path = "examples/7GUIs/timer.rs"
->>>>>>> b6c20ddf
 
 [[example]]
 name = "keymap_basic"
