[package]
name = "vizia"
version = "0.1.0"
edition = "2021"
license = "MIT"
description = "A Rust GUI Framework"
autoexamples = false
rust-version = "1.60"

[workspace]
members = [ "crates/*", "run-wasm" ]

[[example]]
name = "action_modifier"
path = "examples/action_modifier.rs"

[[example]]
name = "animation"
path = "examples/animation.rs"

[[example]]
name = "datepicker"
path = "examples/views/datepicker.rs"

[[example]]
name = "cursor_icon"
path = "examples/cursor_icon.rs"

[[example]]
name = "l10n"
path = "examples/localization/l10n.rs"

[[example]]
name = "modal"
path = "examples/modal.rs"

[[example]]
name = "more_knobs"
path = "examples/more_knobs.rs"

[[example]]
name = "proxy"
path = "examples/proxy.rs"

[[example]]
name = "key_input_propagation"
path = "examples/key_input_propagation.rs"

[[example]]
name = "scrollview"
path = "examples/views/scrollview.rs"

[[example]]
name = "stylesheet"
path = "examples/stylesheet.rs"

[[example]]
name = "switch"
path = "examples/views/switch.rs"

[[example]]
name = "table"
path = "examples/views/table.rs"

[[example]]
name = "textbox_list"
path = "examples/textbox_list.rs"

[[example]]
name = "button"
path = "examples/views/button.rs"

[[example]]
name = "checkbox"
path = "examples/views/checkbox.rs"

[[example]]
name = "dropdown"
path = "examples/views/dropdown.rs"

[[example]]
name = "image"
path = "examples/views/image.rs"

[[example]]
name = "knob"
path = "examples/views/knob.rs"

[[example]]
name = "label"
path = "examples/views/label.rs"

[[example]]
<<<<<<< HEAD
=======
name = "tooltip"
path = "examples/views/tooltip.rs"

[[example]]
name = "timepicker"
path = "examples/views/timepicker.rs"

[[example]]
>>>>>>> 865c38cb
name = "spinbox"
path = "examples/views/spinbox.rs"

[[example]]
name = "slider"
path = "examples/views/slider.rs"


[[example]]
name = "radiobutton"
path = "examples/views/radiobutton.rs"

[[example]]
name = "zstack"
path = "examples/views/zstack.rs"

[[example]]
name = "hstack"
path = "examples/views/hstack.rs"

[[example]]
name = "vstack"
path = "examples/views/vstack.rs"

[[example]]
name = "popup"
path = "examples/views/popup.rs"



[[example]]
name = "textbox"
path = "examples/views/textbox.rs"

[[example]]
name = "number_input"
path = "examples/number_input.rs"

[[example]]
name = "widget_gallery"
path = "examples/widget_gallery.rs"

[[example]]
name = "list"
path = "examples/views/list.rs"

[[example]]
name = "selectable_list"
path = "examples/lists/selectable_list.rs"

[[example]]
name = "editable_list"
path = "examples/lists/editable_list.rs"

[[example]]
name = "multiselectable_list"
path = "examples/lists/multiselectable_list.rs"

[[example]]
name = "sortable_list"
path = "examples/lists/sortable_list.rs"

[[example]]
name = "static_list"
path = "examples/lists/static_list.rs"

[[example]]
name = "menu"
path = "examples/views/menu.rs"

[[example]]
name = "tabs"
path = "examples/views/tabs.rs"


[[example]]
name = "counter"
path = "examples/7GUIs/counter.rs"

[[example]]
name = "temperature_converter"
path = "examples/7GUIs/temperature_converter.rs"

[[example]]
name = "flight_booker"
path = "examples/7GUIs/flight_booker.rs"

[[example]]
name = "crud"
path = "examples/7GUIs/crud.rs"

[[example]]
name = "focus_order"
path = "examples/accessibility/focus_order.rs"

[[example]]
name = "keymap_basic"
path = "examples/keymap_basic.rs"

[[example]]
name = "keymap_change_entries"
path = "examples/keymap_change_entries.rs"

[[example]]
name = "mouse_delta"
path = "examples/mouse_delta.rs"

[[example]]
name = "window_modifiers"
path = "examples/window_modifiers.rs"

[[example]]
name = "long_list"
path = "examples/lists/long_list.rs"

[[example]]
name = "locale_binding"
path = "examples/localization/locale_binding.rs"

[[example]]
name = "ignore_default_theme"
path = "examples/ignore_default_theme.rs"

[[example]]
name = "outline"
path = "examples/style/outline.rs"

[features]
default = ["winit", "clipboard", "x11", "wayland"]
clipboard = ["vizia_core/clipboard", "vizia_winit/clipboard"]
serde = ["vizia_core/serde"]
winit = ["vizia_winit"]
baseview = ["vizia_baseview"]
x11 = ["vizia_winit?/x11", "vizia_core/x11"]
wayland = ["vizia_winit?/wayland", "vizia_core/wayland"]

[dependencies]
vizia_core = { version = "0.1.0", path = "crates/vizia_core"}
vizia_winit = { version = "0.1.0", path = "crates/vizia_winit", optional = true }
vizia_baseview = { version = "0.1.0", path = "crates/vizia_baseview", optional = true }

[dev-dependencies]
english-numbers = "0.3.3"
lazy_static = "1.4.0"
chrono = "0.4.19"
image = { version = "0.24.0", default-features = false, features = ["png"] }
reqwest = { version = "0.11.9", features = ["blocking"] }
instant = "0.1.12"<|MERGE_RESOLUTION|>--- conflicted
+++ resolved
@@ -91,8 +91,6 @@
 path = "examples/views/label.rs"
 
 [[example]]
-<<<<<<< HEAD
-=======
 name = "tooltip"
 path = "examples/views/tooltip.rs"
 
@@ -101,7 +99,6 @@
 path = "examples/views/timepicker.rs"
 
 [[example]]
->>>>>>> 865c38cb
 name = "spinbox"
 path = "examples/views/spinbox.rs"
 
