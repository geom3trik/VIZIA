[package]
name = "vizia_storage"
version = "0.1.0"
authors = ["George Atkinson"]
license = "MIT"
repository = "https://github.com/vizia/vizia"
edition = "2021"
description = "The storage data structures of vizia"
rust-version = "1.60"

[dependencies]
vizia_id = { path = "../vizia_id" }

<<<<<<< HEAD
morphorm = {path = "../../../morphorm" }
# morphorm = {git = "https://github.com/vizia/morphorm", rev = "fe7c4632b7f08e29bf36ffad2bf0ce45ce049fbf" }
=======
# morphorm = {path = "../../../morphorm" }
morphorm = "0.6.2"
>>>>>>> 29d76c39
#morphorm = { path = "../../../morphorm", features = ["rounding"] }<|MERGE_RESOLUTION|>--- conflicted
+++ resolved
@@ -11,11 +11,6 @@
 [dependencies]
 vizia_id = { path = "../vizia_id" }
 
-<<<<<<< HEAD
-morphorm = {path = "../../../morphorm" }
-# morphorm = {git = "https://github.com/vizia/morphorm", rev = "fe7c4632b7f08e29bf36ffad2bf0ce45ce049fbf" }
-=======
 # morphorm = {path = "../../../morphorm" }
 morphorm = "0.6.2"
->>>>>>> 29d76c39
 #morphorm = { path = "../../../morphorm", features = ["rounding"] }