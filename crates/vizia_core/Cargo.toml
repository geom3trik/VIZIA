--- conflicted
+++ resolved
@@ -25,13 +25,8 @@
 
 femtovg = "0.7.0"
 image = { version = "0.24.6", default-features = false, features = ["png"] } # inherited from femtovg
-<<<<<<< HEAD
-morphorm = {path = "../../../morphorm" }
-# morphorm = {git = "https://github.com/vizia/morphorm", rev = "fe7c4632b7f08e29bf36ffad2bf0ce45ce049fbf" }
-=======
 # morphorm = {path = "../../../morphorm" }
 morphorm = "0.6.2"
->>>>>>> 29d76c39
 #morphorm = { path = "../../../morphorm", features = ["rounding"] }
 bitflags = "2.1.0"
 fnv = "1.0.7"
