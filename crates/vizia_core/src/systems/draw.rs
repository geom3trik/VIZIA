use crate::{animation::Interpolator, cache::CachedData, prelude::*};
use morphorm::Node;
<<<<<<< HEAD
use skia_safe::{
    canvas::SaveLayerRec, ClipOp, ImageFilter, Matrix, Paint, Rect, SamplingOptions, Surface,
};
use std::cmp::Ordering;
use std::collections::BinaryHeap;
use vizia_storage::{DrawChildIterator, LayoutTreeIterator};
=======
use skia_safe::{canvas::SaveLayerRec, ClipOp, ImageFilter, Matrix, Paint, Rect, SamplingOptions};
use std::cmp::Ordering;
use std::collections::BinaryHeap;
use vizia_storage::{LayoutChildIterator, LayoutTreeIterator};
>>>>>>> ef9405e2
use vizia_style::BlendMode;

pub(crate) fn transform_system(cx: &mut Context) {
    let iter = LayoutTreeIterator::full(&cx.tree);

    for entity in iter {
        let bounds = cx.cache.bounds.get(entity).copied().unwrap();
        if let Some(parent) = cx.tree.get_layout_parent(entity) {
            let parent_transform = cx.cache.transform.get(parent).copied().unwrap();
            if let Some(tx) = cx.cache.transform.get_mut(entity) {
                let scale_factor = cx.style.scale_factor();

                // Apply transform origin.
                let mut origin = cx
                    .style
                    .transform_origin
                    .get(entity)
                    .map(|transform_origin| {
                        let mut origin = skia_safe::Matrix::translate(bounds.top_left());
                        let offset = transform_origin.as_transform(bounds, scale_factor);
                        origin = offset * origin;
                        origin
                    })
                    .unwrap_or(skia_safe::Matrix::translate(bounds.center()));
                // transform = origin * transform;
                let mut transform = origin;
                origin = origin.invert().unwrap();

                // Apply translation.
                if let Some(translate) = cx.style.translate.get(entity) {
                    transform = transform * translate.as_transform(bounds, scale_factor);
                }

                // Apply rotation.
                if let Some(rotate) = cx.style.rotate.get(entity) {
                    transform = transform * rotate.as_transform(bounds, scale_factor);
                }

                // Apply scaling.
                if let Some(scale) = cx.style.scale.get(entity) {
                    transform = transform * scale.as_transform(bounds, scale_factor);
                }

                // Apply transform functions.
                if let Some(transforms) = cx.style.transform.get(entity) {
                    // Check if the transform is currently animating
                    // Get the animation state
                    // Manually interpolate the value to get the overall transform for the current frame
                    if let Some(animation_state) = cx.style.transform.get_active_animation(entity) {
                        if let Some(start) = animation_state.keyframes.first() {
                            if let Some(end) = animation_state.keyframes.last() {
                                let start_transform =
                                    start.value.as_transform(bounds, scale_factor);
                                let end_transform = end.value.as_transform(bounds, scale_factor);
                                let t = animation_state.t;
                                let animated_transform = skia_safe::Matrix::interpolate(
                                    &start_transform,
                                    &end_transform,
                                    t,
                                );
                                transform = transform * animated_transform;
                            }
                        }
                    } else {
                        transform = transform * transforms.as_transform(bounds, scale_factor);
                    }
                }

                transform = transform * origin;

                *tx = parent_transform * transform;
            }

            let overflowx = cx.style.overflowx.get(entity).copied().unwrap_or_default();
            let overflowy = cx.style.overflowy.get(entity).copied().unwrap_or_default();

            let scale = cx.style.scale_factor();

            let clip_bounds = cx
                .style
                .clip_path
                .get(entity)
                .map(|clip| match clip {
                    ClipPath::Auto => bounds,
                    ClipPath::Shape(rect) => bounds.shrink_sides(
                        rect.3.to_pixels(bounds.w, scale),
                        rect.0.to_pixels(bounds.h, scale),
                        rect.1.to_pixels(bounds.w, scale),
                        rect.2.to_pixels(bounds.h, scale),
                    ),
                })
                .unwrap_or(bounds);

<<<<<<< HEAD
            let root_bounds = cx.cache.get_bounds(Entity::root());
=======
            let root_bounds = BoundingBox::from_min_max(-f32::MAX, -f32::MAX, f32::MAX, f32::MAX);
>>>>>>> ef9405e2

            let clip_bounds = match (overflowx, overflowy) {
                (Overflow::Visible, Overflow::Visible) => root_bounds,
                (Overflow::Hidden, Overflow::Visible) => {
                    let left = clip_bounds.left();
                    let right = clip_bounds.right();
                    let top = root_bounds.top();
                    let bottom = root_bounds.bottom();
                    BoundingBox::from_min_max(left, top, right, bottom)
                }
                (Overflow::Visible, Overflow::Hidden) => {
                    let left = root_bounds.left();
                    let right = root_bounds.right();
                    let top = clip_bounds.top();
                    let bottom = clip_bounds.bottom();
                    BoundingBox::from_min_max(left, top, right, bottom)
                }
                (Overflow::Hidden, Overflow::Hidden) => clip_bounds,
            };

            let transform =
                cx.cache.transform.get(entity).copied().unwrap_or(Matrix::new_identity());

            let rect: skia_safe::Rect = clip_bounds.into();
            let clip_bounds: BoundingBox = transform.map_rect(&rect).0.into();

            let parent_clip_bounds = cx.cache.clip_path.get(parent).copied().unwrap_or(root_bounds);

            if let Some(clip_path) = cx.cache.clip_path.get_mut(entity) {
                *clip_path = clip_bounds.intersection(&parent_clip_bounds);
            } else {
                cx.cache.clip_path.insert(entity, clip_bounds.intersection(&parent_clip_bounds));
            }
        }
    }
}
<<<<<<< HEAD

pub(crate) fn draw_system(
    cx: &mut Context,
    window_entity: Entity,
    surface: &mut Surface,
    dirty_surface: &mut Surface,
) {
    if cx.windows.is_empty() {
        return;
    }
    if !cx.entity_manager.is_alive(window_entity) {
        return;
    }
    // println!("Draw system: {}", window_entity);
    transform_system(cx);

    let children = cx
        .style
        .redraw_list
        .iter()
        .flat_map(|entity| LayoutTreeIterator::subtree(&cx.tree, *entity))
        .collect::<Vec<_>>();

    cx.style.redraw_list.extend(children.iter());

    for entity in cx.style.redraw_list.iter() {
        // Skip binding views
        if cx.tree.is_ignored(*entity) {
            continue;
        }

        if entity.visible(&cx.style) {
            let mut draw_bounds = draw_bounds(&cx.style, &cx.cache, &cx.tree, *entity);

            if let Some(previous_draw_bounds) = cx.cache.draw_bounds.get(*entity) {
                draw_bounds = draw_bounds.union(previous_draw_bounds);
            }

            if draw_bounds.w != 0.0 && draw_bounds.h != 0.0 {
                if let Some(dr) = &mut cx.windows.get_mut(&window_entity).unwrap().dirty_rect {
                    *dr = dr.union(&draw_bounds);
                } else {
                    cx.windows.get_mut(&window_entity).unwrap().dirty_rect = Some(draw_bounds);
                }
            }
        }
    }

    let canvas = dirty_surface.canvas();

    canvas.save();
    if let Some(dirty_rect) = cx.windows.get_mut(&window_entity).unwrap().dirty_rect {
        let rect: Rect = dirty_rect.into();
        canvas.clip_rect(&rect, ClipOp::Intersect, false);
    }

    cx.resource_manager.mark_images_unused();

    let mut queue = BinaryHeap::new();
    queue.push(ZEntity { index: 0, entity: window_entity, visible: true });
    while !queue.is_empty() {
        let zentity = queue.pop().unwrap();
        canvas.save();
        draw_entity(
            &mut DrawContext {
                current: zentity.entity,
                style: &cx.style,
                cache: &mut cx.cache,
                tree: &cx.tree,
                data: &cx.data,
                views: &mut cx.views,
                resource_manager: &cx.resource_manager,
                text_context: &mut cx.text_context,
                text_config: &cx.text_config,
                modifiers: &cx.modifiers,
                mouse: &cx.mouse,
            },
            &cx.windows.get(&window_entity).unwrap().dirty_rect,
            canvas,
            zentity.index,
            &mut queue,
            zentity.visible,
        );
=======

pub(crate) fn draw_system(cx: &mut Context) {
    transform_system(cx);

    let children = cx
        .style
        .redraw_list
        .iter()
        .flat_map(|entity| LayoutTreeIterator::subtree(&cx.tree, *entity))
        .collect::<Vec<_>>();

    cx.style.redraw_list.extend(children.iter());

    for entity in cx.style.redraw_list.iter() {
        // Skip binding views
        if cx.tree.is_ignored(*entity) {
            continue;
        }

        if entity.visible(&cx.style) {
            let mut draw_bounds = draw_bounds(&cx.style, &cx.cache, &cx.tree, *entity);

            if let Some(previous_draw_bounds) = cx.cache.draw_bounds.get(*entity) {
                draw_bounds = draw_bounds.union(previous_draw_bounds);
            }

            if draw_bounds.w != 0.0 && draw_bounds.h != 0.0 {
                if let Some(dr) = &mut cx.cache.dirty_rect {
                    *dr = dr.union(&draw_bounds);
                } else {
                    cx.cache.dirty_rect = Some(draw_bounds);
                }
            }
        }
    }

    if let Some(canvas) = cx.canvases.get_mut(&Entity::root()).map(|(_, s2)| s2.canvas()) {
        canvas.save();
        if let Some(dirty_rect) = cx.cache.dirty_rect {
            let rect: Rect = dirty_rect.into();
            canvas.clip_rect(&rect, ClipOp::Intersect, false);
        }

        cx.resource_manager.mark_images_unused();

        let mut queue = BinaryHeap::new();
        queue.push(ZEntity { index: 0, entity: Entity::root(), visible: true });
        while !queue.is_empty() {
            let zentity = queue.pop().unwrap();
            canvas.save();
            draw_entity(
                &mut DrawContext {
                    current: zentity.entity,
                    style: &cx.style,
                    cache: &mut cx.cache,
                    tree: &cx.tree,
                    data: &cx.data,
                    views: &mut cx.views,
                    resource_manager: &cx.resource_manager,
                    text_context: &mut cx.text_context,
                    modifiers: &cx.modifiers,
                    mouse: &cx.mouse,
                },
                canvas,
                zentity.index,
                &mut queue,
                zentity.visible,
            );
            canvas.restore();
        }
>>>>>>> ef9405e2
        canvas.restore();
    };

    if let Some((canvas, surface)) =
        cx.canvases.get_mut(&Entity::root()).map(|(s1, s2)| (s1.canvas(), s2))
    {
        // let clear_color =
        //     cx.style.background_color.get(Entity::root()).cloned().unwrap_or(Color::transparent());
        // surface.canvas().clear(clear_color);
        surface.draw(canvas, (0, 0), SamplingOptions::default(), None);

        // Debug draw dirty rect
        // if let Some(dirty_rect) = cx.cache.dirty_rect {
        //     let path: Rect = dirty_rect.into();
        //     let mut paint = Paint::default();
        //     paint.set_style(skia_safe::PaintStyle::Stroke);
        //     paint.set_color(Color::red());
        //     paint.set_stroke_width(1.0);
        //     canvas.draw_rect(&path, &paint);
        // }
    }
    canvas.restore();

    dirty_surface.draw(surface.canvas(), (0, 0), SamplingOptions::default(), None);

    // Debug draw dirty rect
    // if let Some(dirty_rect) = cx.windows.get_mut(&window_entity).unwrap().dirty_rect {
    //     let path: Rect = dirty_rect.into();
    //     let mut paint = Paint::default();
    //     paint.set_style(skia_safe::PaintStyle::Stroke);
    //     paint.set_color(Color::red());
    //     paint.set_stroke_width(1.0);
    //     surface.canvas().draw_rect(&path, &paint);
    // }

    cx.style.redraw_list.clear();
    cx.windows.get_mut(&window_entity).unwrap().dirty_rect = None;

    let iter = LayoutTreeIterator::full(&cx.tree);
    for entity in iter {
        if entity.visible(&cx.style) {
            let draw_bounds = draw_bounds(&cx.style, &cx.cache, &cx.tree, entity);
            if let Some(dr) = cx.cache.draw_bounds.get_mut(entity) {
                *dr = draw_bounds;
            } else {
                cx.cache.draw_bounds.insert(entity, draw_bounds);
            }
        }
    }

<<<<<<< HEAD
=======
    cx.style.redraw_list.clear();
    cx.cache.dirty_rect = None;

    let iter = LayoutTreeIterator::full(&cx.tree);
    for entity in iter {
        if entity.visible(&cx.style) {
            let draw_bounds = draw_bounds(&cx.style, &cx.cache, &cx.tree, entity);
            if let Some(dr) = cx.cache.draw_bounds.get_mut(entity) {
                *dr = draw_bounds;
            } else {
                cx.cache.draw_bounds.insert(entity, draw_bounds);
            }
        }
    }

>>>>>>> ef9405e2
    // canvas.flush();
}

fn draw_entity(
    cx: &mut DrawContext,
<<<<<<< HEAD
    dirty_rect: &Option<BoundingBox>,
=======
>>>>>>> ef9405e2
    canvas: &Canvas,
    current_z: i32,
    queue: &mut BinaryHeap<ZEntity>,
    visible: bool,
) {
    let current = cx.current;

    // println!("draw {}", current);

    // Skip views with display: none.
    if cx.display() == Display::None {
        return;
    }

    let z_index = cx.z_index();

    if z_index > current_z {
        queue.push(ZEntity { index: z_index, entity: current, visible });
        return;
    }

    let backdrop_filter = cx.backdrop_filter();
    let blend_mode = cx.style.blend_mode.get(current).copied().unwrap_or_default();

    canvas.save();
    let layer_count =
        if cx.opacity() != 1.0 || backdrop_filter.is_some() || blend_mode != BlendMode::Normal {
            let mut paint = Paint::default();
            paint.set_alpha_f(cx.opacity());
            paint.set_blend_mode(blend_mode.into());

            let rect: Rect = cx.bounds().into();
            let mut filter = ImageFilter::crop(&rect, None, None).unwrap();

            let slr = if let Some(backdrop_filter) = backdrop_filter {
                match backdrop_filter {
                    Filter::Blur(radius) => {
                        let sigma = radius.to_px().unwrap() * cx.scale_factor() / 2.0;
                        filter = filter.blur(None, (sigma, sigma), None).unwrap();
                        SaveLayerRec::default().paint(&paint).backdrop(&filter)
                    }
                }
            } else {
                SaveLayerRec::default().paint(&paint)
            };

            Some(canvas.save_layer(&slr))
        } else {
            None
        };

    if let Some(transform) = cx.cache.transform.get(current) {
        canvas.set_matrix(&(transform.into()));
    }

    if let Some(clip_path) = cx.clip_path() {
        canvas.clip_path(&clip_path, ClipOp::Intersect, true);
    }

    let is_visible = match (visible, cx.visibility()) {
        (v, None) => v,
        (_, Some(Visibility::Hidden)) => false,
        (_, Some(Visibility::Visible)) => true,
    };

    // Draw the view
    if is_visible {
<<<<<<< HEAD
        if let Some(dirty_rect) = dirty_rect {
=======
        if let Some(dirty_rect) = cx.cache.dirty_rect {
>>>>>>> ef9405e2
            let bounds = draw_bounds(cx.style, cx.cache, cx.tree, current);
            if bounds.intersects(&dirty_rect) {
                if let Some(view) = cx.views.remove(&current) {
                    view.draw(cx, canvas);
                    cx.views.insert(current, view);
                }
            }
        }
    }

    let child_iter = DrawChildIterator::new(cx.tree, cx.current);

    // Draw its children
    for child in child_iter {
        cx.current = child;
        // TODO: Skip views with zero-sized bounding boxes here? Or let user decide if they want to skip?
        draw_entity(cx, dirty_rect, canvas, current_z, queue, is_visible);
    }

    if let Some(count) = layer_count {
        canvas.restore_to_count(count);
    }
    canvas.restore();
    cx.current = current;

<<<<<<< HEAD
    // if let Some(dirty_rect) = dirty_rect {
    //     let bounds = cx.bounds();
    //     if bounds.intersects(dirty_rect) {
=======
    // if let Some(dirty_rect) = cx.cache.dirty_rect {
    //     let bounds = cx.bounds();
    //     if bounds.intersects(&dirty_rect) {
>>>>>>> ef9405e2
    //         let path: Rect = bounds.into();
    //         let mut paint = Paint::default();
    //         paint.set_style(skia_safe::PaintStyle::Stroke);
    //         paint.set_color(Color::green());
    //         paint.set_stroke_width(1.0);
    //         canvas.draw_rect(&path, &paint);
    //     }
    // }
}

// Must be called after transform and clipping systems to be valid
pub(crate) fn draw_bounds(
    style: &Style,
    cache: &CachedData,
    tree: &Tree<Entity>,
    entity: Entity,
) -> BoundingBox {
    let mut layout_bounds = cache.bounds.get(entity).copied().unwrap();

    if let Some(shadows) = style.shadow.get(entity) {
        for shadow in shadows.iter().filter(|shadow| !shadow.inset) {
            let mut shadow_bounds = layout_bounds;

            let x = shadow.x_offset.to_px().unwrap() * style.scale_factor();
            let y = shadow.y_offset.to_px().unwrap() * style.scale_factor();

            shadow_bounds = shadow_bounds.offset(x, y);

            let scale_factor = style.scale_factor();

            if let Some(blur_radius) =
                shadow.blur_radius.as_ref().map(|br| br.clone().to_px().unwrap() * scale_factor)
            {
                shadow_bounds = shadow_bounds.expand(blur_radius);
            }

            if let Some(spread_radius) =
                shadow.spread_radius.as_ref().map(|sr| sr.clone().to_px().unwrap() * scale_factor)
            {
                shadow_bounds = shadow_bounds.expand(spread_radius * style.scale_factor());
            }

            layout_bounds = layout_bounds.union(&shadow_bounds);
        }
    }

    let mut outline_bounds = layout_bounds;

    if let Some(outline_width) = style.outline_width.get(entity) {
        outline_bounds = outline_bounds
            .expand(outline_width.to_pixels(layout_bounds.diagonal(), style.scale_factor()));
    }

    if let Some(outline_offset) = style.outline_offset.get(entity) {
        outline_bounds = outline_bounds
            .expand(outline_offset.to_pixels(layout_bounds.diagonal(), style.scale_factor()));
    }

    layout_bounds = layout_bounds.union(&outline_bounds);

    let matrix = cache.transform.get(entity).copied().unwrap();
    // let transformed_bounds = bounds.transform(&matrix);
    let rect: Rect = layout_bounds.into();
    let tr = matrix.map_rect(rect).0;

    let dirty_bounds: BoundingBox = tr.into();

    let parent = tree.get_layout_parent(entity).unwrap_or(Entity::root());
    if let Some(clip_bounds) = cache.clip_path.get(parent) {
        dirty_bounds.intersection(clip_bounds)
    } else {
        dirty_bounds
    }
}

struct ZEntity {
    pub index: i32,
    pub entity: Entity,
    pub visible: bool,
}

impl Ord for ZEntity {
    fn cmp(&self, other: &Self) -> Ordering {
        other.index.cmp(&self.index)
    }
}
impl PartialOrd for ZEntity {
    fn partial_cmp(&self, other: &Self) -> Option<Ordering> {
        Some(self.cmp(other))
    }
}
impl PartialEq for ZEntity {
    fn eq(&self, other: &Self) -> bool {
        self.index == other.index
    }
}

impl Eq for ZEntity {}<|MERGE_RESOLUTION|>--- conflicted
+++ resolved
@@ -1,18 +1,11 @@
 use crate::{animation::Interpolator, cache::CachedData, prelude::*};
 use morphorm::Node;
-<<<<<<< HEAD
 use skia_safe::{
     canvas::SaveLayerRec, ClipOp, ImageFilter, Matrix, Paint, Rect, SamplingOptions, Surface,
 };
 use std::cmp::Ordering;
 use std::collections::BinaryHeap;
 use vizia_storage::{DrawChildIterator, LayoutTreeIterator};
-=======
-use skia_safe::{canvas::SaveLayerRec, ClipOp, ImageFilter, Matrix, Paint, Rect, SamplingOptions};
-use std::cmp::Ordering;
-use std::collections::BinaryHeap;
-use vizia_storage::{LayoutChildIterator, LayoutTreeIterator};
->>>>>>> ef9405e2
 use vizia_style::BlendMode;
 
 pub(crate) fn transform_system(cx: &mut Context) {
@@ -106,11 +99,7 @@
                 })
                 .unwrap_or(bounds);
 
-<<<<<<< HEAD
-            let root_bounds = cx.cache.get_bounds(Entity::root());
-=======
             let root_bounds = BoundingBox::from_min_max(-f32::MAX, -f32::MAX, f32::MAX, f32::MAX);
->>>>>>> ef9405e2
 
             let clip_bounds = match (overflowx, overflowy) {
                 (Overflow::Visible, Overflow::Visible) => root_bounds,
@@ -147,7 +136,6 @@
         }
     }
 }
-<<<<<<< HEAD
 
 pub(crate) fn draw_system(
     cx: &mut Context,
@@ -231,98 +219,7 @@
             &mut queue,
             zentity.visible,
         );
-=======
-
-pub(crate) fn draw_system(cx: &mut Context) {
-    transform_system(cx);
-
-    let children = cx
-        .style
-        .redraw_list
-        .iter()
-        .flat_map(|entity| LayoutTreeIterator::subtree(&cx.tree, *entity))
-        .collect::<Vec<_>>();
-
-    cx.style.redraw_list.extend(children.iter());
-
-    for entity in cx.style.redraw_list.iter() {
-        // Skip binding views
-        if cx.tree.is_ignored(*entity) {
-            continue;
-        }
-
-        if entity.visible(&cx.style) {
-            let mut draw_bounds = draw_bounds(&cx.style, &cx.cache, &cx.tree, *entity);
-
-            if let Some(previous_draw_bounds) = cx.cache.draw_bounds.get(*entity) {
-                draw_bounds = draw_bounds.union(previous_draw_bounds);
-            }
-
-            if draw_bounds.w != 0.0 && draw_bounds.h != 0.0 {
-                if let Some(dr) = &mut cx.cache.dirty_rect {
-                    *dr = dr.union(&draw_bounds);
-                } else {
-                    cx.cache.dirty_rect = Some(draw_bounds);
-                }
-            }
-        }
-    }
-
-    if let Some(canvas) = cx.canvases.get_mut(&Entity::root()).map(|(_, s2)| s2.canvas()) {
-        canvas.save();
-        if let Some(dirty_rect) = cx.cache.dirty_rect {
-            let rect: Rect = dirty_rect.into();
-            canvas.clip_rect(&rect, ClipOp::Intersect, false);
-        }
-
-        cx.resource_manager.mark_images_unused();
-
-        let mut queue = BinaryHeap::new();
-        queue.push(ZEntity { index: 0, entity: Entity::root(), visible: true });
-        while !queue.is_empty() {
-            let zentity = queue.pop().unwrap();
-            canvas.save();
-            draw_entity(
-                &mut DrawContext {
-                    current: zentity.entity,
-                    style: &cx.style,
-                    cache: &mut cx.cache,
-                    tree: &cx.tree,
-                    data: &cx.data,
-                    views: &mut cx.views,
-                    resource_manager: &cx.resource_manager,
-                    text_context: &mut cx.text_context,
-                    modifiers: &cx.modifiers,
-                    mouse: &cx.mouse,
-                },
-                canvas,
-                zentity.index,
-                &mut queue,
-                zentity.visible,
-            );
-            canvas.restore();
-        }
->>>>>>> ef9405e2
         canvas.restore();
-    };
-
-    if let Some((canvas, surface)) =
-        cx.canvases.get_mut(&Entity::root()).map(|(s1, s2)| (s1.canvas(), s2))
-    {
-        // let clear_color =
-        //     cx.style.background_color.get(Entity::root()).cloned().unwrap_or(Color::transparent());
-        // surface.canvas().clear(clear_color);
-        surface.draw(canvas, (0, 0), SamplingOptions::default(), None);
-
-        // Debug draw dirty rect
-        // if let Some(dirty_rect) = cx.cache.dirty_rect {
-        //     let path: Rect = dirty_rect.into();
-        //     let mut paint = Paint::default();
-        //     paint.set_style(skia_safe::PaintStyle::Stroke);
-        //     paint.set_color(Color::red());
-        //     paint.set_stroke_width(1.0);
-        //     canvas.draw_rect(&path, &paint);
-        // }
     }
     canvas.restore();
 
@@ -353,33 +250,12 @@
         }
     }
 
-<<<<<<< HEAD
-=======
-    cx.style.redraw_list.clear();
-    cx.cache.dirty_rect = None;
-
-    let iter = LayoutTreeIterator::full(&cx.tree);
-    for entity in iter {
-        if entity.visible(&cx.style) {
-            let draw_bounds = draw_bounds(&cx.style, &cx.cache, &cx.tree, entity);
-            if let Some(dr) = cx.cache.draw_bounds.get_mut(entity) {
-                *dr = draw_bounds;
-            } else {
-                cx.cache.draw_bounds.insert(entity, draw_bounds);
-            }
-        }
-    }
-
->>>>>>> ef9405e2
     // canvas.flush();
 }
 
 fn draw_entity(
     cx: &mut DrawContext,
-<<<<<<< HEAD
     dirty_rect: &Option<BoundingBox>,
-=======
->>>>>>> ef9405e2
     canvas: &Canvas,
     current_z: i32,
     queue: &mut BinaryHeap<ZEntity>,
@@ -447,11 +323,7 @@
 
     // Draw the view
     if is_visible {
-<<<<<<< HEAD
         if let Some(dirty_rect) = dirty_rect {
-=======
-        if let Some(dirty_rect) = cx.cache.dirty_rect {
->>>>>>> ef9405e2
             let bounds = draw_bounds(cx.style, cx.cache, cx.tree, current);
             if bounds.intersects(&dirty_rect) {
                 if let Some(view) = cx.views.remove(&current) {
@@ -477,15 +349,9 @@
     canvas.restore();
     cx.current = current;
 
-<<<<<<< HEAD
     // if let Some(dirty_rect) = dirty_rect {
     //     let bounds = cx.bounds();
     //     if bounds.intersects(dirty_rect) {
-=======
-    // if let Some(dirty_rect) = cx.cache.dirty_rect {
-    //     let bounds = cx.bounds();
-    //     if bounds.intersects(&dirty_rect) {
->>>>>>> ef9405e2
     //         let path: Rect = bounds.into();
     //         let mut paint = Paint::default();
     //         paint.set_style(skia_safe::PaintStyle::Stroke);
