--- conflicted
+++ resolved
@@ -42,21 +42,6 @@
                         )
                     }
 
-<<<<<<< HEAD
-                "clock" => TabPair::new(
-                    move |cx| {
-                        Label::new(cx, ICON_CLOCK).font("icons").hoverable(false);
-                        Element::new(cx).class("indicator");
-                    },
-                    move |cx| {
-                        AnalogTimepicker::new(cx, lens.map(|datetime| datetime.time()))
-                            .on_change(|cx, time| {
-                                cx.emit(DatetimePickerEvent::SetTime(time));
-                            })
-                            .size(Stretch(1.0));
-                    },
-                ),
-=======
                     "clock" => {
                         let lens1 = lens.clone();
                         TabPair::new(
@@ -65,7 +50,7 @@
                                 Element::new(cx).class("indicator");
                             },
                             move |cx| {
-                                RadialTimepicker::new(
+                                AnalogTimepicker::new(
                                     cx,
                                     lens1.clone().map(|datetime| datetime.time()),
                                 )
@@ -76,7 +61,6 @@
                             },
                         )
                     }
->>>>>>> 42cd2261
 
                     _ => TabPair::new(|_| {}, |_| {}),
                 });
