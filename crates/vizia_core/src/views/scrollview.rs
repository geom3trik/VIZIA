--- conflicted
+++ resolved
@@ -226,13 +226,8 @@
                     if cx.modifiers.contains(Modifiers::SHIFT) { (-*y, -*x) } else { (-*x, -*y) };
 
                 // what percentage of the negative space does this cross?
-<<<<<<< HEAD
                 let data = self.data.get_val(cx);
-                if x != 0.0 {
-=======
-                let data = self.data.get(cx);
                 if x != 0.0 && data.child_x > data.parent_x {
->>>>>>> 7d0ba664
                     let negative_space = data.child_x - data.parent_x;
                     let logical_delta = x * SCROLL_SENSITIVITY / negative_space;
                     cx.emit(ScrollEvent::ScrollX(logical_delta));
