use morphorm::PositionType;

use crate::prelude::*;

#[derive(Debug, Default, Data, Lens, Clone)]
pub struct PopupData {
    pub is_open: bool,
}

impl Model for PopupData {
    fn event(&mut self, _: &mut EventContext, event: &mut Event) {
        event.map(|popup_event, meta| match popup_event {
            PopupEvent::Open => {
                self.is_open = true;
                meta.consume();
            }

            PopupEvent::Close => {
                self.is_open = false;
                meta.consume();
            }

            PopupEvent::Switch => {
                self.is_open ^= true;
                meta.consume();
            }
        });
    }
}

#[derive(Debug)]
pub enum PopupEvent {
    Open,
    Close,
    Switch,
}

pub struct Popup<L> {
    lens: L,
}

impl<L> Popup<L>
where
    L: Lens<Target = bool>,
{
    pub fn new<F>(cx: &mut Context, lens: L, capture_focus: bool, content: F) -> Handle<Self>
    where
        F: 'static + Fn(&mut Context),
    {
        Self { lens }
            .build(cx, |cx| {
                let parent = cx.current;
                Binding::new(cx, lens, move |cx, lens| {
                    if let Some(geo) = cx.cache.geo_changed.get_mut(parent) {
                        geo.set(GeoChanged::WIDTH_CHANGED, true);
                    }

                    if lens.get(cx) {
                        (content)(cx);
                    }
                });
            })
<<<<<<< HEAD
            .bind(lens.clone(), move |handle, val| {
=======
            .bind(lens, move |handle, val| {
>>>>>>> b6c20ddf
                if val.get(&handle) && capture_focus {
                    handle.lock_focus_to_within();
                }
            })
            .role(Role::Dialog)
            .checked(lens)
            .position_type(PositionType::SelfDirected)
            .z_index(100)
    }
}

impl<'a, L> Handle<'a, Popup<L>>
where
    L: Lens,
    L::Target: Clone + Into<bool>,
{
    /// Registers a callback for when the user clicks off of the popup, usually with the intent of
    /// closing it.
    pub fn on_blur<F>(self, f: F) -> Self
    where
        F: 'static + Fn(&mut EventContext),
    {
        let focus_event = Box::new(f);
        self.cx.with_current(self.entity, |cx| {
            cx.add_listener(move |popup: &mut Popup<L>, cx, event| {
                let flag: bool = popup.lens.get(cx).into();
                event.map(|window_event, meta| match window_event {
                    WindowEvent::MouseDown(_) => {
                        if flag && meta.origin != cx.current() {
                            // Check if the mouse was pressed outside of any descendants
                            if !cx.hovered.is_descendant_of(cx.tree, cx.current) {
                                (focus_event)(cx);
                                meta.consume();
                            }
                        }
                    }

                    WindowEvent::KeyDown(code, _) => {
                        if flag && *code == Code::Escape {
                            (focus_event)(cx);
                        }
                    }

                    _ => {}
                });
            });
        });

        self
    }
}

impl<L> View for Popup<L>
where
    L: Lens,
    L::Target: Into<bool>,
{
    fn element(&self) -> Option<&'static str> {
        Some("popup")
    }

    fn event(&mut self, cx: &mut EventContext, event: &mut Event) {
        event.map(|window_event, _| match window_event {
            WindowEvent::GeometryChanged(_) => {
                let bounds = cx.bounds();
                let window_bounds = cx.cache.get_bounds(Entity::root());

                let dist_bottom = window_bounds.bottom() - bounds.bottom();
                let dist_top = bounds.top() - window_bounds.top();

                let scale = cx.scale_factor();

                if dist_bottom < 0.0 {
                    if dist_top.abs() < dist_bottom.abs() {
                        cx.set_translate((Pixels(0.0), Pixels(-dist_top.abs() / scale)));
                    } else {
                        cx.set_translate((Pixels(0.0), Pixels(-dist_bottom.abs() / scale)));
                    }
                } else {
                    cx.set_translate((Pixels(0.0), Pixels(4.0)));
                }
            }

            _ => {}
        });
    }
}<|MERGE_RESOLUTION|>--- conflicted
+++ resolved
@@ -60,11 +60,7 @@
                     }
                 });
             })
-<<<<<<< HEAD
-            .bind(lens.clone(), move |handle, val| {
-=======
             .bind(lens, move |handle, val| {
->>>>>>> b6c20ddf
                 if val.get(&handle) && capture_focus {
                     handle.lock_focus_to_within();
                 }
