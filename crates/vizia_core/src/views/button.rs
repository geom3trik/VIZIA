--- conflicted
+++ resolved
@@ -83,11 +83,8 @@
                 (content)(cx).hoverable(false);
             })
             .cursor(CursorIcon::Hand)
-<<<<<<< HEAD
             .keyboard_navigatable(true)
-=======
             .navigable(true)
->>>>>>> d8b046b4
     }
 }
 
