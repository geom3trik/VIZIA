use crate::prelude::*;
use crate::views::popup::PopupData;

/// A dropdown is used to display some state with the ability to open a popup with options to change that state.
///
/// Usually a dropdown is used in the context of a "combo box" or "list picker" to allow the user to select
/// from one of several discrete options. The dropdown takes two closures, one which shows the current state
/// regardless of whether the dropdown is open or closed, and one which shows the contents while it is open.
///
/// ## Basic dropdown
///
/// A basic dropdown displaying five options that the user can choose from.
///
/// ```
/// # use vizia_core::prelude::*;
/// #
/// # #[derive(Lens)]
/// # struct AppData {
/// #     value: u8,
/// # }
/// #
/// # impl Model for AppData {}
/// #
/// # enum AppEvent {
/// #     SetValue(u8),
/// # }
/// #
/// # let cx = &mut Context::new();
/// #
/// # AppData { value: 0 }.build(cx);
/// #
/// Dropdown::new(
///     cx,
///     |cx| Label::new(cx, AppData::value),
///     |cx| {
///         for i in 0..5 {
///             Label::new(cx, i)
///                 .on_press(move |cx| {
///                     cx.emit(AppEvent::SetValue(i));
///                     cx.emit(PopupEvent::Close); // close the popup
///                 })
///                 .width(Stretch(1.0));
///         }
///     },
/// )
/// .width(Pixels(100.0));
/// ```
///
/// The line marked "close the popup" is not required for anything other than closing the popup -
/// if you leave it out, the popup will simply not close until the user clicks out of the dropdown.
///
/// ## Custom Dropdown
///
/// The dropdown doesn't have to be the current state and then a set of options - it can contain any
/// set of views in either location. Here's an example where you can use a textbox to filter a list
/// of checkboxes which pop up when you click the textbox:
///
/// ```
/// # use vizia_core::prelude::*;
/// # let cx = &mut Context::new();
/// #
/// # cx.add_theme(r#"
/// #     dropdown popup {
/// #         background-color: white;
/// #     }
/// # "#);
///
/// #[derive(Lens, Clone, PartialEq, Eq)]
/// struct AppData {
///     values: [bool; 6],
///     filter: String,
/// }
///
/// # impl Data for AppData {
/// #     fn same(&self, other: &Self) -> bool {
/// #         self == other
/// #     }
/// # }
/// #
/// # #[derive(Debug)]
/// # enum AppEvent {
/// #     SetFilter(String),
/// #     SetValue(usize, bool),
/// # }
/// #
/// # impl Model for AppData {
/// #     fn event(&mut self, _cx: &mut EventContext, event: &mut Event) {
/// #         event.map(|msg, _| {
/// #             match msg {
/// #                 AppEvent::SetFilter(s) => self.filter = s.clone(),
/// #                 AppEvent::SetValue(i, b) => self.values[*i] = *b,
/// #             }
/// #         });
/// #     }
/// # }
/// #
/// # const LABELS: [&str; 6] = ["Bees", "Butterflies", "Dragonflies", "Crickets", "Moths", "Ladybugs"];
/// #
/// # AppData {
/// #     values: [true, false, true, false, true, false],
/// #     filter: "".to_owned(),
/// # }.build(cx);
///
/// Dropdown::new(cx, |cx| {
///     Textbox::new(cx, AppData::filter).on_edit(|cx, text| {
///         cx.emit(AppEvent::SetFilter(text));
///     })
///     .width(Pixels(100.0))
///     .height(Pixels(30.0))
/// }, |cx| {
///     Binding::new(cx, AppData::root, |cx, lens| {
///         let current = lens.get(cx);
///         for i in 0..6 {
///             if LABELS[i].to_lowercase().contains(&current.filter.to_lowercase()) {
///                 HStack::new(cx, move |cx| {
///                     Checkbox::new(cx, AppData::values.map(move |x| x[i]))
///                         .on_toggle(move |cx| {
///                             cx.emit(AppEvent::SetValue(i, !current.values[i]));
///                         });
///                     Label::new(cx, LABELS[i]);
///                 });
///             }
///         }
///     });
/// }).width(Pixels(100.0));
/// ```
pub struct Dropdown;

impl Dropdown {
    /// Creates a new dropdown.
    ///
    /// # Examples
    ///
    /// ```
    /// # use vizia_core::prelude::*;
    /// #
    /// # let cx = &mut Context::new();
    /// #
    /// Dropdown::new(cx, |cx| Label::new(cx, "Text"), |_| {});
    /// ```
    pub fn new<F, L, V>(cx: &mut Context, label: L, content: F) -> Handle<Self>
    where
        L: 'static + Fn(&mut Context) -> Handle<V>,
        F: 'static + Fn(&mut Context),
        V: 'static + View,
    {
        Self {}.build(cx, move |cx| {
            PopupData::default().build(cx);

            (label)(cx).class("title").on_press(|cx| cx.emit(PopupEvent::Switch));

<<<<<<< HEAD
                Popup::new(cx, PopupData::is_open, false, move |cx| {
                    (content)(cx);
                })
                .on_blur(|cx| cx.emit(PopupEvent::Close))
                .top(Percentage(100.0))
                // TODO: move this to stylesheet
                .translate((0.0, 4.0))
                .height(Auto);
=======
            Popup::new(cx, PopupData::is_open, false, move |cx| {
                (content)(cx);
>>>>>>> 85acb682
            })
            .on_blur(|cx| cx.emit(PopupEvent::Close))
            .top(Percentage(100.0))
            // TODO WHEN POSSIBLE: Add 4 extra top padding
            .height(Auto);
        })
    }
}

impl View for Dropdown {
    fn element(&self) -> Option<&'static str> {
        Some("dropdown")
    }
}<|MERGE_RESOLUTION|>--- conflicted
+++ resolved
@@ -149,23 +149,12 @@
 
             (label)(cx).class("title").on_press(|cx| cx.emit(PopupEvent::Switch));
 
-<<<<<<< HEAD
-                Popup::new(cx, PopupData::is_open, false, move |cx| {
-                    (content)(cx);
-                })
-                .on_blur(|cx| cx.emit(PopupEvent::Close))
-                .top(Percentage(100.0))
-                // TODO: move this to stylesheet
-                .translate((0.0, 4.0))
-                .height(Auto);
-=======
             Popup::new(cx, PopupData::is_open, false, move |cx| {
                 (content)(cx);
->>>>>>> 85acb682
             })
             .on_blur(|cx| cx.emit(PopupEvent::Close))
             .top(Percentage(100.0))
-            // TODO WHEN POSSIBLE: Add 4 extra top padding
+            .translate((0.0, 4.0))
             .height(Auto);
         })
     }
