use crate::accessibility::IntoNode;
use crate::context::AccessNode;
use crate::layout::BoundingBox;
use crate::prelude::*;

use crate::text::{enforce_text_bounds, ensure_visible, Direction, Movement};
use crate::views::scrollview::SCROLL_SENSITIVITY;
use accesskit::{ActionData, ActionRequest, TextDirection, TextPosition, TextSelection};
use cosmic_text::{Action, Attrs, Cursor, Edit, Editor, FontSystem, Shaping};
use unicode_segmentation::UnicodeSegmentation;
use vizia_input::Code;
use vizia_storage::TreeExt;

/// Events for modifying a textbox.
pub enum TextEvent {
    /// Insert a string of text into the textbox.
    InsertText(String),
    /// Reset the text of the textbox to the bound data.
    Clear,
    DeleteText(Movement),
    MoveCursor(Movement, bool),
    SelectAll,
    SelectWord,
    SelectParagraph,
    StartEdit,
    EndEdit,
    Submit(bool),
    Hit(f32, f32),
    Drag(f32, f32),
    Scroll(f32, f32),
    Copy,
    Paste,
    Cut,
    SetPlaceholder(String),
    Blur,
}

#[derive(Lens)]
pub struct Textbox<L: Lens> {
    lens: L,
    #[lens(ignore)]
    kind: TextboxKind,
    edit: bool,
    transform: (f32, f32),
    on_edit: Option<Box<dyn Fn(&mut EventContext, String) + Send + Sync>>,
    on_submit: Option<Box<dyn Fn(&mut EventContext, String, bool) + Send + Sync>>,
    on_blur: Option<Box<dyn Fn(&mut EventContext) + Send + Sync>>,
    validate: Option<Box<dyn Fn(&String) -> bool>>,
    placeholder: String,
}

// Determines whether the enter key submits the text or inserts a new line.
#[derive(Copy, Clone, PartialEq, Eq)]
enum TextboxKind {
    SingleLine,
    MultiLineUnwrapped,
    MultiLineWrapped,
}

impl<L: Lens> Textbox<L>
where
    <L as Lens>::Target: Data + Clone + ToString,
{
    pub fn new(cx: &mut Context, lens: L) -> Handle<Self> {
        Self::new_core(cx, lens, TextboxKind::SingleLine)
    }

    pub fn new_multiline(cx: &mut Context, lens: L, wrap: bool) -> Handle<Self> {
        Self::new_core(
            cx,
            lens,
            if wrap { TextboxKind::MultiLineWrapped } else { TextboxKind::MultiLineUnwrapped },
        )
    }

    fn new_core(cx: &mut Context, lens: L, kind: TextboxKind) -> Handle<Self> {
        let text_lens = lens.clone();
        Self {
            lens: lens.clone(),
            kind,
            edit: false,
            transform: (0.0, 0.0),
            on_edit: None,
            on_submit: None,
            on_blur: None,
            validate: None,
            placeholder: String::from(""),
        }
        .build(cx, move |cx| {
            cx.add_listener(move |textbox: &mut Self, cx, event| {
                let flag: bool = textbox.edit;
                event.map(|window_event, meta| match window_event {
                    WindowEvent::MouseDown(_) => {
                        if flag && meta.origin != cx.current() {
                            // Check if the mouse was pressed outside of any descendants
                            if !cx.hovered.is_descendant_of(cx.tree, cx.current) {
                                cx.emit(TextEvent::Blur);
                                // TODO: This might be needed
                                // meta.consume();
                            }
                        }
                    }

                    _ => {}
                });
            });

            let parent = cx.current;

            Binding::new(cx, Self::placeholder, move |cx, placeholder| {
                Binding::new(cx, lens.clone(), move |cx, text| {
                    let mut ex = EventContext::new(cx);
                    ex.with_current(parent, |ex| {
                        if !ex.is_checked() {
                            let mut text_str =
                                text.get(ex).map(|x| x.to_string()).unwrap_or_default();

                            if text_str.is_empty() {
                                text_str = placeholder.get_val(ex);
                            }

                            ex.text_context.with_buffer(parent, |fs, buf| {
                                buf.set_text(fs, &text_str, Attrs::new(), Shaping::Advanced);
                            });

                            ex.needs_redraw();
                        }
                    });
                });
            });
        })
        .toggle_class("multiline", kind == TextboxKind::MultiLineWrapped)
        .text_wrap(kind == TextboxKind::MultiLineWrapped)
        // .cursor(CursorIcon::Text)
        .navigable(true)
        .role(Role::TextField)
        .text_value(text_lens)
        // .cursor(CursorIcon::Text)
        .default_action_verb(DefaultActionVerb::Focus)
    }

    fn set_caret(&mut self, cx: &mut EventContext) {
        // calculate visible area for content and container
        let mut text_bounds = cx.text_context.get_bounds(cx.current).unwrap_or_default();
        let mut bounds = cx.bounds();

        let child_left = cx.style.child_left.get(cx.current).copied().unwrap_or_default();
        let child_top = cx.style.child_top.get(cx.current).copied().unwrap_or_default();
        let child_right = cx.style.child_right.get(cx.current).copied().unwrap_or_default();
        let child_bottom = cx.style.child_bottom.get(cx.current).copied().unwrap_or_default();

        let logical_parent_width = cx.physical_to_logical(bounds.w);
        let logical_parent_height = cx.physical_to_logical(bounds.h);

        let child_left = child_left.to_px(logical_parent_width, 0.0) * cx.scale_factor();
        let child_top = child_top.to_px(logical_parent_height, 0.0) * cx.scale_factor();
        let child_right = child_right.to_px(logical_parent_width, 0.0) * cx.scale_factor();
        let child_bottom = child_bottom.to_px(logical_parent_height, 0.0) * cx.scale_factor();

        text_bounds.x = bounds.x;
        text_bounds.y = bounds.y;

        bounds.h -= child_top + child_bottom;
        bounds.w -= child_left + child_right;

        cx.text_context.sync_styles(cx.current, cx.style);

        // do the computation
        let (mut tx, mut ty) = self.transform;

        (tx, ty) = enforce_text_bounds(&text_bounds, &bounds, (tx, ty));

        text_bounds.x += child_left;
        text_bounds.y += child_top;

        // TODO justify????
        if let Some((x, y, _, h)) =
            cx.text_context.layout_caret(cx.current, text_bounds, (0., 0.), 1.0 * cx.scale_factor())
        {
            let caret_box = BoundingBox { x, y, w: 0.0, h };
            bounds.x += child_left;
            bounds.y += child_top;

            (tx, ty) = ensure_visible(&caret_box, &bounds, (tx, ty));
        }

        self.transform = (tx.round(), ty.round());
    }

    pub fn insert_text(&mut self, cx: &mut EventContext, text: &str) {
        cx.text_context.with_editor(cx.current, |_, buf| {
            buf.insert_string(text, None);
        });
        cx.needs_relayout();
        cx.needs_redraw();
    }

    pub fn delete_text(&mut self, cx: &mut EventContext, movement: Movement) {
        let x = |_: &mut FontSystem, buf: &mut Editor| {
            let no_selection = match (buf.cursor(), buf.select_opt()) {
                (cursor, Some(selection)) => cursor == selection,
                (_, None) => true,
            };
            buf.delete_selection();
            no_selection
        };

        if cx.text_context.with_editor(cx.current, x) {
            self.move_cursor(cx, movement, true);
            cx.text_context.with_editor(cx.current, |_, buf| {
                buf.delete_selection();
            });
        }
        cx.needs_relayout();
        cx.needs_redraw();
    }

    pub fn reset_text(&mut self, cx: &mut EventContext) {
        self.select_all(cx);
        cx.text_context.with_editor(cx.current, |_, buf| {
            buf.delete_selection();
        });
    }

    pub fn move_cursor(&mut self, cx: &mut EventContext, movement: Movement, selection: bool) {
        cx.text_context.with_editor(cx.current, |fs, buf| {
            if selection {
                if buf.select_opt().is_none() {
                    buf.set_select_opt(Some(buf.cursor()));
                }
            } else {
                buf.set_select_opt(None);
            }

            buf.action(
                fs,
                match movement {
                    Movement::Grapheme(Direction::Upstream) => Action::Previous,
                    Movement::Grapheme(Direction::Downstream) => Action::Next,
                    Movement::Grapheme(Direction::Left) => Action::Left,
                    Movement::Grapheme(Direction::Right) => Action::Right,
                    Movement::Word(Direction::Upstream) => Action::PreviousWord,
                    Movement::Word(Direction::Downstream) => Action::NextWord,
                    Movement::Word(Direction::Left) => Action::LeftWord,
                    Movement::Word(Direction::Right) => Action::RightWord,
                    Movement::Line(Direction::Upstream) => Action::Up,
                    Movement::Line(Direction::Downstream) => Action::Down,
                    Movement::LineStart => Action::Home,
                    Movement::LineEnd => Action::End,
                    Movement::Page(dir) => {
                        let parent = cx.current.parent(cx.tree).unwrap();
                        let parent_bounds = *cx.cache.bounds.get(parent).unwrap();
                        let sign = if let Direction::Upstream = dir { -1 } else { 1 };
                        Action::Vertical(sign * parent_bounds.h as i32)
                    }
                    Movement::Body(Direction::Upstream) => Action::BufferStart,
                    Movement::Body(Direction::Downstream) => Action::BufferEnd,
                    _ => return,
                },
            );
        });
        cx.needs_relayout();
        cx.needs_redraw();
    }

    pub fn select_all(&mut self, cx: &mut EventContext) {
        cx.text_context.with_editor(cx.current, |fs, buf| {
            buf.action(fs, Action::BufferStart);
            buf.set_select_opt(Some(buf.cursor()));
            buf.action(fs, Action::BufferEnd);
        });
        cx.needs_redraw();
    }

    pub fn select_word(&mut self, cx: &mut EventContext) {
        cx.text_context.with_editor(cx.current, |fs, buf| {
            buf.action(fs, Action::PreviousWord);
            buf.set_select_opt(Some(buf.cursor()));
            buf.action(fs, Action::NextWord);
        });
        cx.needs_redraw();
    }

    pub fn select_paragraph(&mut self, cx: &mut EventContext) {
        cx.text_context.with_editor(cx.current, |fs, buf| {
            buf.action(fs, Action::ParagraphStart);
            buf.set_select_opt(Some(buf.cursor()));
            buf.action(fs, Action::ParagraphEnd);
        });
        cx.needs_redraw();
    }

    pub fn deselect(&mut self, cx: &mut EventContext) {
        cx.text_context.with_editor(cx.current, |_, buf| {
            buf.set_select_opt(None);
        });
        cx.needs_redraw();
    }

    /// These input coordinates should be physical coordinates, i.e. what the mouse events provide.
    /// The output text coordinates will also be physical, but relative to the top of the text
    /// glyphs, appropriate for passage to cosmic.
    pub fn coordinates_global_to_text(&self, cx: &mut EventContext, x: f32, y: f32) -> (f32, f32) {
        let bounds = cx.bounds();

        let child_left = cx.style.child_left.get(cx.current).copied().unwrap_or_default();
        let child_top = cx.style.child_top.get(cx.current).copied().unwrap_or_default();
        let _child_right = cx.style.child_right.get(cx.current).copied().unwrap_or_default();
        let child_bottom = cx.style.child_bottom.get(cx.current).copied().unwrap_or_default();

        let justify_y = match (child_top, child_bottom) {
            (Stretch(top), Stretch(bottom)) => {
                if top + bottom == 0.0 {
                    0.5
                } else {
                    top / (top + bottom)
                }
            }
            (Stretch(_), _) => 1.0,
            _ => 0.0,
        };

        let logical_parent_width = cx.physical_to_logical(bounds.w);
        let logical_parent_height = cx.physical_to_logical(bounds.h);

        let child_left = child_left.to_px(logical_parent_width, 0.0) * cx.scale_factor();
        let child_top = child_top.to_px(logical_parent_height, 0.0) * cx.scale_factor();

        let total_height = cx.text_context.with_buffer(cx.current, |_, buffer| {
            buffer.layout_runs().len() as f32 * buffer.metrics().line_height
        });

        let x = x - bounds.x - self.transform.0 - child_left;
        let y = y - self.transform.1 - bounds.y - (bounds.h - total_height) * justify_y - child_top;

        (x, y)
    }

    /// This function takes window-global physical coordinates.
    pub fn hit(&mut self, cx: &mut EventContext, x: f32, y: f32) {
        let (x, y) = self.coordinates_global_to_text(cx, x, y);
        cx.text_context.with_editor(cx.current, |fs, buf| {
            buf.action(fs, Action::Click { x: x as i32, y: y as i32 });
        });
        cx.needs_redraw();
    }

    /// This function takes window-global physical coordinates.
    pub fn drag(&mut self, cx: &mut EventContext, x: f32, y: f32) {
        let (x, y) = self.coordinates_global_to_text(cx, x, y);
        cx.text_context.with_editor(cx.current, |fs, buf| {
            buf.action(fs, Action::Drag { x: x as i32, y: y as i32 });
        });
        cx.needs_redraw();
    }

    /// This function takes window-global physical dimensions.
    pub fn scroll(&mut self, cx: &mut EventContext, x: f32, y: f32) {
        let entity = cx.current;
        let mut bounds = cx.cache.get_bounds(entity);

        let child_left = cx.style.child_left.get(cx.current).copied().unwrap_or_default();
        let child_top = cx.style.child_top.get(cx.current).copied().unwrap_or_default();
        let child_right = cx.style.child_right.get(cx.current).copied().unwrap_or_default();
        let child_bottom = cx.style.child_bottom.get(cx.current).copied().unwrap_or_default();

        let logical_parent_width = cx.physical_to_logical(bounds.w);
        let logical_parent_height = cx.physical_to_logical(bounds.h);

        let child_left = child_left.to_px(logical_parent_width, 0.0) * cx.scale_factor();
        let child_top = child_top.to_px(logical_parent_height, 0.0) * cx.scale_factor();
        let child_right = child_right.to_px(logical_parent_width, 0.0) * cx.scale_factor();
        let child_bottom = child_bottom.to_px(logical_parent_height, 0.0) * cx.scale_factor();

        let mut text_bounds = cx.text_context.get_bounds(entity).unwrap();
        text_bounds.x = bounds.x;
        text_bounds.y = bounds.y;
        bounds.h -= child_top + child_bottom;
        bounds.w -= child_left + child_right;
        let (mut tx, mut ty) = self.transform;
        tx += x * SCROLL_SENSITIVITY;
        ty += y * SCROLL_SENSITIVITY;
        (tx, ty) = enforce_text_bounds(&text_bounds, &bounds, (tx, ty));
        self.transform = (tx, ty);
        cx.needs_redraw();
    }

    #[allow(dead_code)]
    pub fn clone_selected(&self, cx: &mut EventContext) -> Option<String> {
        cx.text_context.with_editor(cx.current, |_, buf| buf.copy_selection())
    }

    pub fn clone_text(&self, cx: &mut EventContext) -> String {
        cx.text_context.with_buffer(cx.current, |_, buf| {
            buf.lines.iter().map(|line| line.text()).collect::<Vec<_>>().join("\n")
        })
    }
}

impl<'a, L: Lens> Handle<'a, Textbox<L>> {
    /// Sets the callback triggered when a textbox is edited, i.e. text is inserted/deleted.
    ///
    /// Callback provides the current text of the textbox.
    pub fn on_edit<F>(self, callback: F) -> Self
    where
        F: 'static + Fn(&mut EventContext, String) + Send + Sync,
    {
        self.modify(|textbox: &mut Textbox<L>| textbox.on_edit = Some(Box::new(callback)))
    }

    /// Sets the callback triggered when a textbox is submitted,
    /// i.e. when the enter key is pressed with a single-line textbox or the textbox loses focus.
    ///
    /// Callback provides the text of the textbox and a flag to indicate if the submit was due to a key press or a loss of focus.
    pub fn on_submit<F>(self, callback: F) -> Self
    where
        F: 'static + Fn(&mut EventContext, String, bool) + Send + Sync,
    {
        self.modify(|textbox: &mut Textbox<L>| textbox.on_submit = Some(Box::new(callback)))
    }

    pub fn on_blur<F>(self, callback: F) -> Self
    where
        F: 'static + Fn(&mut EventContext) + Send + Sync,
    {
        self.modify(|textbox: &mut Textbox<L>| textbox.on_blur = Some(Box::new(callback)))
    }

    /// Sets a validation closure which is called when the textbox is edited and sets the validity attribute to the output of the closure.
    ///
    /// If a textbox is modified with the validate modifier then the `on_submit` will not be called if the text is invalid.
    pub fn validate<F>(self, is_valid: F) -> Self
    where
        F: 'static + Fn(&String) -> bool + Send + Sync,
    {
        self.modify(|textbox| textbox.validate = Some(Box::new(is_valid)))
    }

    pub fn placeholder<T: ToString>(self, text: impl Res<T>) -> Self {
        text.set_or_bind(self.cx, self.entity, |cx, val| {
            // self.modify(|textbox| textbox.placeholder = val.to_string());
<<<<<<< HEAD
            cx.with_current(entity, |cx| {
                cx.emit(TextEvent::SetPlaceholder(val.get_val(cx).to_string()));
                cx.needs_relayout();
                cx.needs_redraw();
            });
=======
            cx.emit(TextEvent::SetPlaceholder(val.to_string()));
            cx.needs_relayout();
            cx.needs_redraw();
>>>>>>> 9a1875f5
        });

        self
    }
}

impl<L: Lens> View for Textbox<L>
where
    <L as Lens>::Target: Data + ToString,
{
    fn element(&self) -> Option<&'static str> {
        Some("textbox")
    }

    fn accessibility(&self, cx: &mut AccessContext, node: &mut AccessNode) {
        let bounds = cx.bounds();

        let node_id = node.node_id();
        cx.text_context.with_editor(cx.current, |_, editor| {
            let cursor = editor.cursor();
            let selection = editor.select_opt().unwrap_or(cursor);

            let mut selection_active_line = node_id;
            let mut selection_anchor_line = node_id;
            let mut selection_active_cursor = 0;
            let mut selection_anchor_cursor = 0;

            let mut current_cursor = 0;
            let mut prev_line_index = std::usize::MAX;

            for (index, line) in editor.buffer().layout_runs().enumerate() {
                let text = line.text;

                // We need a child node per line
                let mut line_node = AccessNode::new_from_parent(node_id, index);
                line_node.set_role(Role::InlineTextBox);

                let line_height = editor.buffer().metrics().line_height;
                line_node.set_bounds(BoundingBox {
                    x: bounds.x,
                    y: bounds.y + line.line_y - editor.buffer().metrics().font_size,
                    w: line.line_w,
                    h: line_height,
                });
                line_node.set_text_direction(if line.rtl {
                    TextDirection::RightToLeft
                } else {
                    TextDirection::LeftToRight
                });

                let mut character_lengths = Vec::with_capacity(line.glyphs.len());
                let mut character_positions = Vec::with_capacity(line.glyphs.len());
                let mut character_widths = Vec::with_capacity(line.glyphs.len());

                // Get the actual text in the line
                let first_glyph_pos =
                    line.glyphs.first().map(|glyph| glyph.start).unwrap_or_default();
                let last_glyph_pos = line.glyphs.last().map(|glyph| glyph.end).unwrap_or_default();

                let mut line_text = text[first_glyph_pos..last_glyph_pos].to_owned();

                let word_lengths =
                    line_text.unicode_words().map(|word| word.len() as u8).collect::<Vec<_>>();

                let mut line_length = 0;

                for glyph in line.glyphs.iter() {
                    let length = (glyph.end - glyph.start) as u8;

                    line_length += length as usize;

                    let position = glyph.x;
                    let width = glyph.w;

                    character_lengths.push(length);
                    character_positions.push(position);
                    character_widths.push(width);
                }

                // Cosmic strips the newlines but accesskit needs them so we append them back in if line originally ended with a newline
                // If the last glyph position is equal to the end of the buffer line then this layout run is the last one and ends in a newline.
                if last_glyph_pos == line.text.len() {
                    line_text += "\n";
                    character_lengths.push(1);
                    character_positions.push(line.line_w);
                    character_widths.push(0.0);
                }

                // TODO: Might need to append any spaces that were stripped during layout. This can be done by
                // figuring out if the start of the next line is greater than the end of the current line as long
                // as the lines have the same `line_i`. This will require a peekable iterator loop.

                line_node.set_value(line_text.into_boxed_str());
                line_node.set_character_lengths(character_lengths.into_boxed_slice());
                line_node.set_character_positions(character_positions.into_boxed_slice());
                line_node.set_character_widths(character_widths.into_boxed_slice());
                line_node.set_word_lengths(word_lengths.into_boxed_slice());

                if line.line_i != prev_line_index {
                    current_cursor = 0;
                }

                if line.line_i == cursor.line {
                    if prev_line_index != line.line_i {
                        if cursor.index <= line_length {
                            selection_active_line = line_node.node_id();
                            selection_active_cursor = cursor.index;
                        }
                    } else if cursor.index > current_cursor {
                        selection_active_line = line_node.node_id();
                        selection_active_cursor = cursor.index - current_cursor;
                    }
                }

                // Check if the current line contains the cursor or selection
                // This is a mess because a line happens due to soft and hard breaks but
                // the cursor and selected indices are relative to the lines caused by hard breaks only.
                if line.line_i == selection.line {
                    // A previous line index different to the current means that the current line follows a hard break
                    if prev_line_index != line.line_i {
                        if selection.index <= line_length {
                            selection_anchor_line = line_node.node_id();
                            selection_anchor_cursor = selection.index;
                        }
                    } else if selection.index > current_cursor {
                        selection_anchor_line = line_node.node_id();
                        selection_anchor_cursor = selection.index - current_cursor;
                    }
                }

                node.add_child(line_node);

                current_cursor += line_length;
                prev_line_index = line.line_i;
            }

            node.set_text_selection(TextSelection {
                anchor: TextPosition {
                    node: selection_anchor_line,
                    character_index: selection_anchor_cursor,
                },
                focus: TextPosition {
                    node: selection_active_line,
                    character_index: selection_active_cursor,
                },
            });

            match self.kind {
                TextboxKind::MultiLineUnwrapped | TextboxKind::MultiLineWrapped => {
                    node.node_builder.set_multiline();
                }

                _ => {
                    node.node_builder.clear_multiline();
                }
            }

            node.node_builder.set_default_action_verb(DefaultActionVerb::Focus);
        });
    }

    fn event(&mut self, cx: &mut EventContext, event: &mut Event) {
        // Window Events
        event.map(|window_event, meta| match window_event {
            WindowEvent::MouseDown(MouseButton::Left) => {
                if meta.origin == cx.current {
                    return;
                }

                if cx.is_over() {
                    if !cx.is_disabled() {
                        cx.focus_with_visibility(false);
                        cx.capture();
                        cx.set_checked(true);
                        cx.lock_cursor_icon();

                        cx.emit(TextEvent::StartEdit);
                        cx.emit(TextEvent::Hit(cx.mouse.cursorx, cx.mouse.cursory));
                    }
                } else {
                    cx.emit(TextEvent::Submit(false));
                    // if let Some(source) = cx.data::<L::Source>() {
                    //     let text = self.lens.view(source, |t| {
                    //         if let Some(t) = t {
                    //             t.to_string()
                    //         } else {
                    //             "".to_owned()
                    //         }
                    //     });

                    //     cx.emit(TextEvent::ResetText(text));
                    // };
                    cx.release();
                    cx.set_checked(false);

                    // Forward event to hovered
                    cx.event_queue.push_back(
                        Event::new(WindowEvent::MouseDown(MouseButton::Left)).target(cx.hovered()),
                    );
                    cx.event_queue.push_back(
                        Event::new(WindowEvent::PressDown { mouse: true }).target(cx.hovered()),
                    );
                }
            }

            WindowEvent::FocusIn => {
                if cx.mouse.left.pressed != cx.current()
                    || cx.mouse.left.state == MouseButtonState::Released
                {
                    cx.emit(TextEvent::StartEdit);
                }
            }

            WindowEvent::FocusOut => {
                cx.emit(TextEvent::EndEdit);
            }

            WindowEvent::MouseDoubleClick(MouseButton::Left) => {
                cx.emit(TextEvent::SelectWord);
            }

            WindowEvent::MouseTripleClick(MouseButton::Left) => {
                cx.emit(TextEvent::SelectParagraph);
            }

            WindowEvent::MouseUp(MouseButton::Left) => {
                cx.unlock_cursor_icon();
                cx.release();
                // if cx.mouse.left.pressed == cx.current() {
                //     cx.emit(TextEvent::StartEdit);
                // }
            }

            WindowEvent::MouseMove(_, _) => {
                if cx.mouse.left.state == MouseButtonState::Pressed
                    && cx.mouse.left.pressed == cx.current
                {
                    cx.emit(TextEvent::Drag(cx.mouse.cursorx, cx.mouse.cursory));
                }
            }

            WindowEvent::MouseScroll(x, y) => {
                cx.emit(TextEvent::Scroll(*x, *y));
            }

            WindowEvent::CharInput(c) => {
                if *c != '\u{1b}' && // Escape
                    *c != '\u{8}' && // Backspace
                    *c != '\u{9}' && // Tab
                    *c != '\u{7f}' && // Delete
                    *c != '\u{0d}' && // Carriage return
                    !cx.modifiers.contains(Modifiers::CTRL)
                {
                    cx.emit(TextEvent::InsertText(String::from(*c)));
                }
            }

            WindowEvent::KeyDown(code, _) => match code {
                Code::Enter => {
                    // Finish editing
                    if matches!(self.kind, TextboxKind::SingleLine) {
                        cx.emit(TextEvent::Submit(true));
                        // if let Some(source) = cx.data::<L::Source>() {
                        //     let text = self.lens.view(source, |t| {
                        //         if let Some(t) = t {
                        //             t.to_string()
                        //         } else {
                        //             "".to_owned()
                        //         }
                        //     });

                        //     // cx.emit(TextEvent::SelectAll);
                        //     // cx.emit(TextEvent::InsertText(text));
                        //     // cx.emit(TextEvent::EndEdit);
                        // };

                        cx.set_checked(false);
                        cx.release();
                    } else {
                        cx.emit(TextEvent::InsertText("\n".to_owned()));
                    }
                }

                Code::ArrowLeft => {
                    let movement = if cx.modifiers.contains(Modifiers::CTRL) {
                        Movement::Word(Direction::Left)
                    } else {
                        Movement::Grapheme(Direction::Left)
                    };

                    cx.emit(TextEvent::MoveCursor(
                        movement,
                        cx.modifiers.contains(Modifiers::SHIFT),
                    ));
                }

                Code::ArrowRight => {
                    let movement = if cx.modifiers.contains(Modifiers::CTRL) {
                        Movement::Word(Direction::Right)
                    } else {
                        Movement::Grapheme(Direction::Right)
                    };

                    cx.emit(TextEvent::MoveCursor(
                        movement,
                        cx.modifiers.contains(Modifiers::SHIFT),
                    ));
                }

                Code::ArrowUp => {
                    if self.kind != TextboxKind::SingleLine {
                        cx.emit(TextEvent::MoveCursor(
                            Movement::Line(Direction::Upstream),
                            cx.modifiers.contains(Modifiers::SHIFT),
                        ));
                    }
                }

                Code::ArrowDown => {
                    if self.kind != TextboxKind::SingleLine {
                        cx.emit(TextEvent::MoveCursor(
                            Movement::Line(Direction::Downstream),
                            cx.modifiers.contains(Modifiers::SHIFT),
                        ));
                    }
                }

                Code::Backspace => {
                    if cx.modifiers.contains(Modifiers::CTRL) {
                        cx.emit(TextEvent::DeleteText(Movement::Word(Direction::Upstream)));
                    } else {
                        cx.emit(TextEvent::DeleteText(Movement::Grapheme(Direction::Upstream)));
                    }
                }

                Code::Delete => {
                    if cx.modifiers.contains(Modifiers::CTRL) {
                        cx.emit(TextEvent::DeleteText(Movement::Word(Direction::Downstream)));
                    } else {
                        cx.emit(TextEvent::DeleteText(Movement::Grapheme(Direction::Downstream)));
                    }
                }

                Code::Escape => {
                    cx.emit(TextEvent::EndEdit);
                    cx.set_checked(false);
                }

                Code::Home => {
                    cx.emit(TextEvent::MoveCursor(
                        Movement::LineStart,
                        cx.modifiers.contains(Modifiers::SHIFT),
                    ));
                }

                Code::End => {
                    cx.emit(TextEvent::MoveCursor(
                        Movement::LineEnd,
                        cx.modifiers.contains(Modifiers::SHIFT),
                    ));
                }

                Code::PageUp | Code::PageDown => {
                    let direction = if *code == Code::PageUp {
                        Direction::Upstream
                    } else {
                        Direction::Downstream
                    };
                    cx.emit(TextEvent::MoveCursor(
                        if cx.modifiers.contains(Modifiers::CTRL) {
                            Movement::Body(direction)
                        } else {
                            Movement::Page(direction)
                        },
                        cx.modifiers.contains(Modifiers::SHIFT),
                    ));
                }

                Code::KeyA => {
                    if cx.modifiers.contains(Modifiers::CTRL) {
                        cx.emit(TextEvent::SelectAll);
                    }
                }

                Code::KeyC if cx.modifiers == &Modifiers::CTRL => {
                    cx.emit(TextEvent::Copy);
                }

                Code::KeyV if cx.modifiers == &Modifiers::CTRL => {
                    cx.emit(TextEvent::Paste);
                }

                Code::KeyX if cx.modifiers == &Modifiers::CTRL => {
                    cx.emit(TextEvent::Cut);
                }

                _ => {}
            },

            WindowEvent::ActionRequest(ActionRequest {
                action: accesskit::Action::SetTextSelection,
                target: _,
                data: Some(ActionData::SetTextSelection(selection)),
            }) => {
                // TODO: This needs testing once I figure out how to trigger it with a screen reader.
                let node_id = cx.current.accesskit_id();
                cx.text_context.with_editor(cx.current, |_, editor| {
                    // let cursor_node = selection.focus.node;
                    let selection_node = selection.anchor.node;

                    // let mut cursor_line_index = 0;
                    // let mut cursor_index = 0;
                    let mut selection_line_index = 0;
                    let mut selection_index = 0;

                    let mut current_cursor = 0;
                    let mut prev_line_index = std::usize::MAX;

                    for (index, line) in editor.buffer().layout_runs().enumerate() {
                        let line_node = AccessNode::new_from_parent(node_id, index);
                        // if line_node.node_id() == cursor_node {
                        //     cursor_line_index = line.line_i;
                        //     cursor_index = selection.focus.character_index + current_cursor;
                        // }

                        if line_node.node_id() == selection_node {
                            selection_line_index = line.line_i;
                            selection_index = selection.anchor.character_index + current_cursor;
                        }

                        if line.line_i != prev_line_index {
                            current_cursor = 0;
                        }

                        let first_glyph_pos =
                            line.glyphs.first().map(|glyph| glyph.start).unwrap_or_default();
                        let last_glyph_pos =
                            line.glyphs.last().map(|glyph| glyph.end).unwrap_or_default();

                        let line_length = last_glyph_pos - first_glyph_pos;

                        current_cursor += line_length;
                        prev_line_index = line.line_i;
                    }

                    let selection_cursor = Cursor::new(selection_line_index, selection_index);
                    editor.set_select_opt(Some(selection_cursor));

                    // TODO: Either add a method to set the cursor by index to cosmic,
                    // or loop over an `Action` to move the cursor to the correct place.
                });

                // println!("Select some text: {:?}", selection);
            }

            _ => {}
        });

        // Textbox Events
        event.map(|text_event, _| match text_event {
            TextEvent::InsertText(text) => {
                if self.edit {
                    self.insert_text(cx, text);
                    self.set_caret(cx);

                    if let Some(validate) = &self.validate {
                        let text = self.clone_text(cx);
                        cx.set_valid(validate(&text));
                    }

                    if let Some(callback) = &self.on_edit {
                        let text = self.clone_text(cx);

                        (callback)(cx, text);
                    }
                }
            }

            TextEvent::Clear => {
                self.reset_text(cx);
                self.scroll(cx, 0.0, 0.0); // ensure_visible
                cx.needs_relayout();
                cx.needs_redraw();
            }

            TextEvent::DeleteText(movement) => {
                if self.edit {
                    self.delete_text(cx, *movement);
                    self.set_caret(cx);

                    if let Some(validate) = &self.validate {
                        let text = self.clone_text(cx);
                        cx.set_valid(validate(&text));
                    }

                    if let Some(callback) = &self.on_edit {
                        let text = self.clone_text(cx);
                        (callback)(cx, text);
                    }
                }
            }

            TextEvent::MoveCursor(movement, selection) => {
                if self.edit {
                    self.move_cursor(cx, *movement, *selection);
                    self.set_caret(cx);
                }
            }

            TextEvent::SetPlaceholder(text) => {
                self.placeholder = text.clone();
            }

            TextEvent::StartEdit => {
                if !cx.is_disabled() && !self.edit && !cx.is_read_only() {
                    self.edit = true;
                    cx.focus_with_visibility(false);
                    // cx.capture();
                    cx.set_checked(true);

                    if let Some(source) = cx.data::<L::Source>() {
                        let text = self.lens.get(cx).map(|x| x.to_string()).unwrap_or_default();

                        self.select_all(cx);
                        self.insert_text(cx, &text);
                        self.set_caret(cx);

                        if let Some(validate) = &self.validate {
                            let text = self.clone_text(cx);
                            cx.set_valid(validate(&text));
                        }
                    };
                }
            }

            TextEvent::EndEdit => {
                self.deselect(cx);
                self.edit = false;
                cx.set_checked(false);
                cx.release();

                if let Some(source) = cx.data::<L::Source>() {
                    let mut text = self.lens.get(cx).map(|x| x.to_string()).unwrap_or_default();

                    if text.is_empty() {
                        text = self.placeholder.clone();
                    };

                    self.select_all(cx);
                    self.insert_text(cx, &text);
                    self.set_caret(cx);

                    if let Some(validate) = &self.validate {
                        let text = self.clone_text(cx);
                        cx.set_valid(validate(&text));
                    }
                };
            }

            TextEvent::Blur => {
                if let Some(callback) = &self.on_blur {
                    (callback)(cx);
                } else {
                    cx.emit(TextEvent::Submit(false));
                }
            }

            TextEvent::Submit(reason) => {
                if let Some(callback) = &self.on_submit {
                    if cx.is_valid() {
                        let text = self.clone_text(cx);
                        (callback)(cx, text, *reason);
                    }
                }
                cx.emit(TextEvent::EndEdit);
            }

            TextEvent::SelectAll => {
                self.select_all(cx);
                self.set_caret(cx);
            }

            TextEvent::SelectWord => {
                self.select_word(cx);
                self.set_caret(cx);
            }

            TextEvent::SelectParagraph => {
                self.select_paragraph(cx);
                self.set_caret(cx);
            }

            TextEvent::Hit(posx, posy) => {
                self.hit(cx, *posx, *posy);
                self.set_caret(cx);
            }

            TextEvent::Drag(posx, posy) => {
                self.drag(cx, *posx, *posy);
                self.set_caret(cx);
            }

            TextEvent::Scroll(x, y) => {
                self.scroll(cx, *x, *y);
            }

            TextEvent::Copy =>
            {
                #[cfg(feature = "clipboard")]
                if self.edit {
                    if let Some(selected_text) = self.clone_selected(cx) {
                        if !selected_text.is_empty() {
                            cx.set_clipboard(selected_text)
                                .expect("Failed to add text to clipboard");
                        }
                    }
                }
            }

            TextEvent::Paste =>
            {
                #[cfg(feature = "clipboard")]
                if self.edit {
                    if let Ok(text) = cx.get_clipboard() {
                        cx.emit(TextEvent::InsertText(text));
                    }
                }
            }

            TextEvent::Cut =>
            {
                #[cfg(feature = "clipboard")]
                if self.edit {
                    if let Some(selected_text) = self.clone_selected(cx) {
                        if !selected_text.is_empty() {
                            cx.set_clipboard(selected_text)
                                .expect("Failed to add text to clipboard");
                            self.delete_text(cx, Movement::Grapheme(Direction::Upstream));
                            if let Some(validate) = &self.validate {
                                let text = self.clone_text(cx);
                                cx.set_valid(validate(&text));
                            }
                            if let Some(callback) = self.on_edit.take() {
                                let text = self.clone_text(cx);
                                (callback)(cx, text);

                                self.on_edit = Some(callback);
                            }
                        }
                    }
                }
            }
        });
    }

    // Use custom drawing for the textbox so a transform can be applied to just the text.
    fn draw(&self, cx: &mut DrawContext, canvas: &mut Canvas) {
        let mut path = cx.build_path();
        cx.draw_shadows(canvas, &mut path);
        cx.draw_backdrop_filter(canvas, &mut path);
        cx.draw_background(canvas, &mut path);
        cx.draw_border(canvas, &mut path);
        cx.draw_inset_box_shadows(canvas, &mut path);
        cx.draw_outline(canvas);
        canvas.save();
        canvas.translate(self.transform.0, self.transform.1);
        cx.draw_text_and_selection(canvas);
        canvas.restore();
    }
}<|MERGE_RESOLUTION|>--- conflicted
+++ resolved
@@ -439,17 +439,11 @@
     pub fn placeholder<T: ToString>(self, text: impl Res<T>) -> Self {
         text.set_or_bind(self.cx, self.entity, |cx, val| {
             // self.modify(|textbox| textbox.placeholder = val.to_string());
-<<<<<<< HEAD
             cx.with_current(entity, |cx| {
                 cx.emit(TextEvent::SetPlaceholder(val.get_val(cx).to_string()));
                 cx.needs_relayout();
                 cx.needs_redraw();
             });
-=======
-            cx.emit(TextEvent::SetPlaceholder(val.to_string()));
-            cx.needs_relayout();
-            cx.needs_redraw();
->>>>>>> 9a1875f5
         });
 
         self
