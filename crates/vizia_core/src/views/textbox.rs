--- conflicted
+++ resolved
@@ -1,16 +1,10 @@
 use crate::cache::BoundingBox;
 use crate::prelude::*;
-<<<<<<< HEAD
-use crate::text::{
-    idx_to_pos, measure_text_lines, pos_to_idx, text_layout, text_paint_general, Direction,
-    EditableText, Movement, Selection,
-};
-use accesskit::{ActionData, ActionRequest};
-=======
+
 use crate::text::{enforce_text_bounds, ensure_visible, Direction, Movement};
 use crate::views::scrollview::SCROLL_SENSITIVITY;
+use accesskit::{ActionData, ActionRequest};
 use cosmic_text::{Action, Attrs, Edit, LayoutGlyph};
->>>>>>> 6dfa0b84
 use std::sync::Arc;
 use vizia_id::GenerationalId;
 use vizia_input::Code;
@@ -57,18 +51,6 @@
             TextboxKind::MultiLineWrapped => parent_bounds.w,
             _ => f32::MAX,
         };
-<<<<<<< HEAD
-        let (ranges, _) = text_layout(render_width, &self.text, &paint, &cx.text_context).unwrap();
-        let metrics =
-            measure_text_lines(&self.text, &paint, &ranges, bounds.x, bounds.y, &cx.text_context);
-        let ranges_metrics = ranges.into_iter().zip(metrics.into_iter()).collect::<Vec<_>>();
-        let (line, (x, _)) = idx_to_pos(self.selection.active, ranges_metrics.iter());
-        if self.re_sel_x {
-            self.re_sel_x = false;
-            self.sel_x = x;
-        }
-=======
->>>>>>> 6dfa0b84
 
         cx.text_context.sync_styles(entity, &cx.style);
 
