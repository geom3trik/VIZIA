--- conflicted
+++ resolved
@@ -348,15 +348,6 @@
             if *code == Code::KeyP && context.modifiers.contains(Modifiers::CTRL) {
                 for entity in TreeIterator::full(&context.tree) {
                     if let Some(model_data_store) = context.data.get(&entity) {
-<<<<<<< HEAD
-                        print!(
-                            "{}{:?}",
-                            entity,
-                            model_data_store.models.keys().collect::<Vec<_>>()
-                        );
-                        print!("{:?}", model_data_store.stores.keys().collect::<Vec<_>>());
-                        println!();
-=======
                         if !model_data_store.models.is_empty() {
                             println!("Models for {}", entity);
                             for (_, model) in model_data_store.models.iter() {
@@ -374,7 +365,6 @@
                                 )
                             }
                         }
->>>>>>> ac9158b1
                     }
                 }
             }
@@ -422,11 +412,7 @@
                             if h == f32::MAX { "inf".to_string() } else { h.to_string() },
                         );
                     } else if let Some(binding_name) =
-<<<<<<< HEAD
-                        context.bindings.get(&entity).and_then(|binding| binding.name())
-=======
                         context.bindings.get(&entity).map(|binding| format!("{:?}", binding))
->>>>>>> ac9158b1
                     {
                         println!(
                             "{}{} binding observing {}",
