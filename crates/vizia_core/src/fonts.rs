pub const ROBOTO_REGULAR: &'static [u8] = include_bytes!("../resources/fonts/Roboto-Regular.ttf");
pub const ROBOTO_BOLD: &'static [u8] = include_bytes!("../resources/fonts/Roboto-Bold.ttf");
pub const ROBOTO_ITALIC: &'static [u8] = include_bytes!("../resources/fonts/Roboto-Italic.ttf");
pub const ENTYPO: &'static [u8] = include_bytes!("../resources/fonts/entypo.ttf");
pub const OPEN_SANS_EMOJI: &'static [u8] = include_bytes!("../resources/fonts/OpenSansEmoji.ttf");
pub const AMIRI_REGULAR: &'static [u8] = include_bytes!("../resources/fonts/amiri-regular.ttf");
pub const VIZIA_ICONS: &'static [u8] = include_bytes!("../resources/fonts/ViziaIcons.ttf");
pub const MATERIAL_ICONS_REGULAR: &'static [u8] =
    include_bytes!("../resources/fonts/MaterialIcons-Regular.ttf");

pub mod icons_names {
    pub const PLUS: &str = "\u{2b}";
    pub const MINUS: &str = "\u{2d}";
    pub const DOWN: &str = "\u{e75c}";
    pub const LEFT: &str = "\u{e75d}";
    pub const RIGHT: &str = "\u{e75e}";
    pub const UP: &str = "\u{e75f}";
    pub const CHECK: &str = "\u{2713}";
    pub const CANCEL: &str = "\u{2715}";
}

pub mod material_names {
    pub const DOWN: &str = "\u{e313}";
    pub const LEFT: &str = "\u{e314}";
    pub const RIGHT: &str = "\u{E315}";
    pub const UP: &str = "\u{e316}";
    pub const PENCIL: &str = "\u{e150}";
}

pub mod unicode_names {
    pub const PLUS: &str = "\u{2b}";
<<<<<<< HEAD
    pub const CHECK: &str = "\u{2713}";
    pub const CANCEL: &str = "\u{2715}";
}

pub mod vizia_icons {
    pub const ARROW_DOWN: &str = "A";
    pub const ARROW_LEFT: &str = "B";
    pub const ARROW_UP: &str = "C";
    pub const ARROW_RIGHT: &str = "D";
    pub const CHECK: &str = "E";
    pub const CHEVRON_DOWN: &str = "F";
    pub const CHEVRON_LEFT: &str = "G";
    pub const CHEVRON_UP: &str = "H";
    pub const CHEVRON_RIGHT: &str = "I";
    pub const SETTINGS: &str = "J";
    pub const CROSS: &str = "K";
    pub const DOLLAR: &str = "L";
    pub const INFO: &str = "M";
    pub const MESSAGE: &str = "N";
    pub const MINUS: &str = "O";
    pub const PLUS: &str = "P";
    pub const USER: &str = "Q";
=======
    pub const MINUS: &str = "\u{2d}";
>>>>>>> 8359c4df
}<|MERGE_RESOLUTION|>--- conflicted
+++ resolved
@@ -29,9 +29,7 @@
 
 pub mod unicode_names {
     pub const PLUS: &str = "\u{2b}";
-<<<<<<< HEAD
-    pub const CHECK: &str = "\u{2713}";
-    pub const CANCEL: &str = "\u{2715}";
+    pub const MINUS: &str = "\u{2d}";
 }
 
 pub mod vizia_icons {
@@ -52,7 +50,4 @@
     pub const MINUS: &str = "O";
     pub const PLUS: &str = "P";
     pub const USER: &str = "Q";
-=======
-    pub const MINUS: &str = "\u{2d}";
->>>>>>> 8359c4df
 }