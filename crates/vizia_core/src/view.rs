--- conflicted
+++ resolved
@@ -50,19 +50,13 @@
     fn event(&mut self, cx: &mut EventContext, event: &mut Event) {}
 
     fn draw(&self, cx: &mut DrawContext, canvas: &mut Canvas) {
-        draw_view(cx, canvas);
-    }
-}
-
-impl<T: View> ViewHandler for T
-where
-    T: std::marker::Sized + View + 'static,
-{
-    fn element(&self) -> Option<&'static str> {
-        <T as View>::element(&self)
-    }
-
-<<<<<<< HEAD
+        let bounds = cx.bounds();
+
+        //Skip widgets with no width or no height
+        if bounds.w == 0.0 || bounds.h == 0.0 {
+            return;
+        }
+
         let background_color = cx.background_color();
 
         let font_color = cx.font_color();
@@ -227,200 +221,8 @@
                 } else {
                     path.line_to(x + w, y + h - ry_br);
                 }
-=======
-    fn event(&mut self, cx: &mut EventContext, event: &mut Event) {
-        <T as View>::event(self, cx, event);
-    }
-
-    fn draw(&self, cx: &mut DrawContext, canvas: &mut Canvas) {
-        <T as View>::draw(self, cx, canvas);
-    }
-
-    fn as_any_ref(&self) -> &dyn Any {
-        self
-    }
-
-    fn as_any_mut(&mut self) -> &mut dyn Any {
-        self
-    }
-}
-
-fn draw_view(cx: &mut DrawContext, canvas: &mut Canvas) {
-    let bounds = cx.bounds();
-
-    //Skip widgets with no width or no height
-    if bounds.w == 0.0 || bounds.h == 0.0 {
-        return;
-    }
-
-    let background_color = cx.background_color().cloned().unwrap_or_default();
-
-    let border_color = cx.border_color().cloned().unwrap_or_default();
-    let outline_color = cx.outline_color().cloned().unwrap_or_default();
-
-    let parent = cx
-        .tree
-        .get_layout_parent(cx.current)
-        .expect(&format!("Failed to find parent somehow: {}", cx.current));
-
-    let parent_width = cx.cache.get_width(parent);
-    let parent_height = cx.cache.get_height(parent);
-
-    let border_shape_top_left = cx.border_shape_top_left().cloned().unwrap_or_default();
-
-    let border_shape_top_right = cx.border_shape_top_right().cloned().unwrap_or_default();
-
-    let border_shape_bottom_left = cx.border_shape_bottom_left().cloned().unwrap_or_default();
-
-    let border_shape_bottom_right = cx.border_shape_bottom_right().cloned().unwrap_or_default();
-
-    let border_radius_top_left =
-        cx.border_radius_top_left().unwrap_or_default().value_or(bounds.w.min(bounds.h), 0.0);
-
-    let border_radius_top_right =
-        cx.border_radius_top_right().unwrap_or_default().value_or(bounds.w.min(bounds.h), 0.0);
-
-    let border_radius_bottom_left =
-        cx.border_radius_bottom_left().unwrap_or_default().value_or(bounds.w.min(bounds.h), 0.0);
-    let border_radius_bottom_right =
-        cx.border_radius_bottom_right().unwrap_or_default().value_or(bounds.w.min(bounds.h), 0.0);
-
-    let opacity = cx.opacity();
-
-    let mut background_color: femtovg::Color = background_color.into();
-    background_color.set_alphaf(background_color.a * opacity);
-
-    let mut border_color: femtovg::Color = border_color.into();
-    border_color.set_alphaf(border_color.a * opacity);
-
-    let border_width = cx.border_width().unwrap_or_default().value_or(bounds.w.min(bounds.h), 0.0);
-
-    let outline_width =
-        cx.outline_width().unwrap_or_default().value_or(bounds.w.min(bounds.h), 0.0);
-
-    let mut outline_color: femtovg::Color = outline_color.into();
-    outline_color.set_alphaf(outline_color.a * opacity);
-
-    let outline_offset =
-        cx.outline_offset().unwrap_or_default().value_or(bounds.w.min(bounds.h), 0.0);
-
-    let outer_shadow_h_offset =
-        cx.outer_shadow_h_offset().unwrap_or_default().value_or(bounds.w, 0.0);
-    let outer_shadow_v_offset =
-        cx.outer_shadow_v_offset().unwrap_or_default().value_or(bounds.w, 0.0);
-    let outer_shadow_blur = cx.outer_shadow_blur().unwrap_or_default().value_or(bounds.w, 0.0);
-
-    let outer_shadow_color = cx.outer_shadow_color().cloned().unwrap_or_default();
-
-    let mut outer_shadow_color: femtovg::Color = outer_shadow_color.into();
-    outer_shadow_color.set_alphaf(outer_shadow_color.a * opacity);
-
-    let _inner_shadow_h_offset =
-        cx.inner_shadow_h_offset().unwrap_or_default().value_or(bounds.w, 0.0);
-
-    let _inner_shadow_v_offset =
-        cx.inner_shadow_v_offset().unwrap_or_default().value_or(bounds.w, 0.0);
-
-    let _inner_shadow_blur = cx.inner_shadow_blur().unwrap_or_default().value_or(bounds.w, 0.0);
-
-    let inner_shadow_color = cx.inner_shadow_color().cloned().unwrap_or_default();
-
-    let mut inner_shadow_color: femtovg::Color = inner_shadow_color.into();
-    inner_shadow_color.set_alphaf(inner_shadow_color.a * opacity);
-
-    // // Draw outer shadow
-    // let mut path = Path::new();
-    // path.rounded_rect_varying(
-    //     bounds.x - outer_shadow_blur + outer_shadow_h_offset,
-    //     bounds.y - outer_shadow_blur + outer_shadow_v_offset,
-    //     bounds.w + 2.0 * outer_shadow_blur,
-    //     bounds.h + 2.0 * outer_shadow_blur,
-    //     border_radius_top_left,
-    //     border_radius_top_right,
-    //     border_radius_bottom_right,
-    //     border_radius_bottom_left,
-    // );
-    // path.rounded_rect_varying(
-    //     bounds.x,
-    //     bounds.y,
-    //     bounds.w,
-    //     bounds.h,
-    //     border_radius_top_left,
-    //     border_radius_top_right,
-    //     border_radius_bottom_right,
-    //     border_radius_bottom_left,
-    // );
-    // path.solidity(Solidity::Hole);
-
-    // let mut paint = Paint::box_gradient(
-    //     bounds.x + outer_shadow_h_offset,
-    //     bounds.y + outer_shadow_v_offset,
-    //     bounds.w,
-    //     bounds.h,
-    //     border_radius_top_left
-    //         .max(border_radius_top_right)
-    //         .max(border_radius_bottom_left)
-    //         .max(border_radius_bottom_right),
-    //     outer_shadow_blur,
-    //     outer_shadow_color,
-    //     femtovg::Color::rgba(0, 0, 0, 0),
-    // );
-
-    // canvas.fill_path(&mut path, paint);
-
-    //let start = instant::Instant::now();
-    let mut path = Path::new();
-
-    if bounds.w == bounds.h
-        && border_radius_bottom_left == (bounds.w - 2.0 * border_width) / 2.0
-        && border_radius_bottom_right == (bounds.w - 2.0 * border_width) / 2.0
-        && border_radius_top_left == (bounds.w - 2.0 * border_width) / 2.0
-        && border_radius_top_right == (bounds.w - 2.0 * border_width) / 2.0
-    {
-        path.circle(
-            bounds.x + (border_width / 2.0) + (bounds.w - border_width) / 2.0,
-            bounds.y + (border_width / 2.0) + (bounds.h - border_width) / 2.0,
-            bounds.w / 2.0,
-        );
-    } else {
-        let x = bounds.x + border_width / 2.0;
-        let y = bounds.y + border_width / 2.0;
-        let w = bounds.w - border_width;
-        let h = bounds.h - border_width;
-        let halfw = w.abs() * 0.5;
-        let halfh = h.abs() * 0.5;
-
-        let rx_bl = border_radius_bottom_left.min(halfw) * w.signum();
-        let ry_bl = border_radius_bottom_left.min(halfh) * h.signum();
-
-        let rx_br = border_radius_bottom_right.min(halfw) * w.signum();
-        let ry_br = border_radius_bottom_right.min(halfh) * h.signum();
-
-        let rx_tr = border_radius_top_right.min(halfw) * w.signum();
-        let ry_tr = border_radius_top_right.min(halfh) * h.signum();
-
-        let rx_tl = border_radius_top_left.min(halfw) * w.signum();
-        let ry_tl = border_radius_top_left.min(halfh) * h.signum();
-
-        path.move_to(x, y + ry_tl);
-        path.line_to(x, y + h - ry_bl);
-        if border_radius_bottom_left != 0.0 {
-            if border_shape_bottom_left == BorderCornerShape::Round {
-                path.bezier_to(
-                    x,
-                    y + h - ry_bl * (1.0 - KAPPA90),
-                    x + rx_bl * (1.0 - KAPPA90),
-                    y + h,
-                    x + rx_bl,
-                    y + h,
-                );
-            } else {
-                path.line_to(x + rx_bl, y + h);
->>>>>>> c93620e0
-            }
-        }
-
-<<<<<<< HEAD
+            }
+
             path.line_to(x + w, y + ry_tr);
 
             if border_top_right_radius != 0.0 {
@@ -436,26 +238,8 @@
                 } else {
                     path.line_to(x + w - rx_tr, y);
                 }
-=======
-        path.line_to(x + w - rx_br, y + h);
-
-        if border_radius_bottom_right != 0.0 {
-            if border_shape_bottom_right == BorderCornerShape::Round {
-                path.bezier_to(
-                    x + w - rx_br * (1.0 - KAPPA90),
-                    y + h,
-                    x + w,
-                    y + h - ry_br * (1.0 - KAPPA90),
-                    x + w,
-                    y + h - ry_br,
-                );
-            } else {
-                path.line_to(x + w, y + h - ry_br);
->>>>>>> c93620e0
-            }
-        }
-
-<<<<<<< HEAD
+            }
+
             path.line_to(x + rx_tl, y);
 
             if border_top_left_radius != 0.0 {
@@ -471,43 +255,11 @@
                 } else {
                     path.line_to(x, y + ry_tl);
                 }
-=======
-        path.line_to(x + w, y + ry_tr);
-
-        if border_radius_top_right != 0.0 {
-            if border_shape_top_right == BorderCornerShape::Round {
-                path.bezier_to(
-                    x + w,
-                    y + ry_tr * (1.0 - KAPPA90),
-                    x + w - rx_tr * (1.0 - KAPPA90),
-                    y,
-                    x + w - rx_tr,
-                    y,
-                );
-            } else {
-                path.line_to(x + w - rx_tr, y);
->>>>>>> c93620e0
-            }
-        }
-
-        path.line_to(x + rx_tl, y);
-
-        if border_radius_top_left != 0.0 {
-            if border_shape_top_left == BorderCornerShape::Round {
-                path.bezier_to(
-                    x + rx_tl * (1.0 - KAPPA90),
-                    y,
-                    x,
-                    y + ry_tl * (1.0 - KAPPA90),
-                    x,
-                    y + ry_tl,
-                );
-            } else {
-                path.line_to(x, y + ry_tl);
-            }
-        }
-
-<<<<<<< HEAD
+            }
+
+            path.close();
+        }
+
         //path.rect(bounds.x, bounds.y, bounds.w, bounds.h);
 
         // // Draw outer shadow
@@ -717,155 +469,59 @@
             if let Units::Pixels(val) = child_bottom {
                 h -= val;
             }
-=======
-        path.close();
-    }
-
-    // Draw outer shadow
-
-    if cx.outer_shadow_color().is_some() {
-        let sigma = outer_shadow_blur / 2.0;
-        let d = (sigma * 5.0).ceil();
-
-        let shadow_image =
-            cx.draw_cache.shadow_image.get(cx.current).cloned().unwrap_or_else(|| {
-                (
-                    canvas
-                        .create_image_empty(
-                            (bounds.w + d) as usize,
-                            (bounds.h + d) as usize,
-                            PixelFormat::Rgba8,
-                            ImageFlags::FLIP_Y | ImageFlags::PREMULTIPLIED,
-                        )
-                        .expect("Failed to create image"),
-                    canvas
-                        .create_image_empty(
-                            (bounds.w + d) as usize,
-                            (bounds.h + d) as usize,
-                            PixelFormat::Rgba8,
-                            ImageFlags::FLIP_Y | ImageFlags::PREMULTIPLIED,
-                        )
-                        .expect("Failed to create image"),
-                )
-            });
-
-        canvas.save();
-        canvas.reset_scissor();
-        let size = canvas.image_size(shadow_image.0).expect("Failed to get image");
-
-        let (source, target) =
-            if size.0 != (bounds.w + d) as usize || size.1 != (bounds.h + d) as usize {
-                canvas.delete_image(shadow_image.0);
-                canvas.delete_image(shadow_image.1);
-
-                (
-                    canvas
-                        .create_image_empty(
-                            (bounds.w + d) as usize,
-                            (bounds.h + d) as usize,
-                            PixelFormat::Rgba8,
-                            ImageFlags::FLIP_Y | ImageFlags::PREMULTIPLIED,
-                        )
-                        .expect("Failed to create image"),
-                    canvas
-                        .create_image_empty(
-                            (bounds.w + d) as usize,
-                            (bounds.h + d) as usize,
-                            PixelFormat::Rgba8,
-                            ImageFlags::FLIP_Y | ImageFlags::PREMULTIPLIED,
-                        )
-                        .expect("Failed to create image"),
-                )
-            } else {
-                (shadow_image.0, shadow_image.1)
+
+            // set align/baseline and move the start coordinate to the appropriate place in the box
+            let align = match (child_left, child_right) {
+                (Units::Stretch(_), Units::Stretch(_)) => {
+                    x += w / 2.0;
+                    Align::Center
+                }
+                (Units::Stretch(_), _) => {
+                    x += w;
+                    Align::Right
+                }
+                _ => Align::Left,
             };
-
-        cx.draw_cache.shadow_image.insert(cx.current, (source, target)).unwrap();
-
-        canvas.set_render_target(RenderTarget::Image(source));
-        canvas.clear_rect(0, 0, size.0 as u32, size.1 as u32, femtovg::Color::rgba(0, 0, 0, 0));
-        canvas.translate(-bounds.x + d / 2.0, -bounds.y + d / 2.0);
-        let mut outer_shadow = path.clone();
-        let paint = Paint::color(outer_shadow_color);
-        canvas.fill_path(&mut outer_shadow, &paint);
-
-        canvas.restore();
-
-        let target_image = if outer_shadow_blur > 0.0 {
-            canvas.filter_image(target, femtovg::ImageFilter::GaussianBlur { sigma }, source);
-            target
-        } else {
-            source
-        };
-
-        canvas.set_render_target(RenderTarget::Screen);
-
-        canvas.save();
-        canvas.translate(outer_shadow_h_offset, outer_shadow_v_offset);
-        let mut path = Path::new();
-        path.rect(bounds.x - d / 2.0, bounds.y - d / 2.0, bounds.w + d, bounds.h + d);
-
-        canvas.fill_path(
-            &mut path,
-            &Paint::image(
-                target_image,
-                bounds.x - d / 2.0,
-                bounds.y - d / 2.0,
-                bounds.w + d,
-                bounds.h + d,
-                0f32,
-                1f32,
-            ),
-        );
-        //canvas.fill_path(&mut path, Paint::color(femtovg::Color::rgb(0,0,0)));
-        canvas.restore();
-    }
-
-    // Fill with background color
-    let mut paint = Paint::color(background_color);
-
-    // Gradient overrides background color
-    if let Some(background_gradient) = cx.background_gradient() {
-        let (_, _, end_x, end_y, parent_length) = match background_gradient.direction {
-            GradientDirection::LeftToRight => (0.0, 0.0, bounds.w, 0.0, parent_width),
-            GradientDirection::TopToBottom => (0.0, 0.0, 0.0, bounds.h, parent_height),
-            _ => (0.0, 0.0, bounds.w, 0.0, parent_width),
-        };
-
-        paint = Paint::linear_gradient_stops(
-            bounds.x,
-            bounds.y,
-            bounds.x + end_x,
-            bounds.y + end_y,
-            background_gradient
-                .get_stops(parent_length)
-                .iter()
-                .map(|stop| {
-                    let col: femtovg::Color = stop.1.into();
-                    (stop.0, col)
-                })
-                .collect::<Vec<_>>()
-                .as_slice(),
-        );
-    }
->>>>>>> c93620e0
-
-    // background-image overrides gradient
-    // TODO should we draw image on top of colors?
-    if let Some(background_image) = cx.background_image() {
-        if let Some(img) = cx.resource_manager.images.get(background_image) {
-            match img.image {
-                ImageOrId::Id(id, dim) => {
-                    paint =
-                        Paint::image(id, bounds.x, bounds.y, dim.0 as f32, dim.1 as f32, 0.0, 1.0);
-                }
-
-                _ => {}
-            }
-        }
-    }
-
-<<<<<<< HEAD
+            let baseline = match (child_top, child_bottom) {
+                (Units::Stretch(_), Units::Stretch(_)) => {
+                    y += h / 2.0;
+                    Baseline::Middle
+                }
+                (Units::Stretch(_), _) => {
+                    y += h;
+                    Baseline::Bottom
+                }
+                _ => Baseline::Top,
+            };
+
+            // Draw image
+            if let Some(image_name) = cx.image() {
+                if let Some(img) = cx.resource_manager.images.get(image_name) {
+                    match img.image {
+                        ImageOrId::Id(id, _) => {
+                            let x = match align {
+                                Align::Left => x,
+                                Align::Center => x - w * 0.5,
+                                Align::Right => x - w,
+                            };
+                            let y = match baseline {
+                                Baseline::Top => y,
+                                Baseline::Middle => y - h * 0.5,
+                                Baseline::Alphabetic | Baseline::Bottom => y - h,
+                            };
+
+                            let mut path = Path::new();
+                            path.rect(x, y, w, h);
+
+                            let paint = Paint::image(id, x, y, w, h, 0.0, 1.0);
+                            canvas.fill_path(&mut path, &paint);
+                        }
+
+                        _ => {}
+                    }
+                }
+            }
+
             if let Some(text) = cx.text().cloned() {
                 let text_wrap = cx.text_wrap();
 
@@ -954,7 +610,410 @@
 
                         canvas.fill_text(x, y, &text[range.clone()], &paint).ok();
                     }
-=======
+
+                    cx.draw_cache.text_lines.insert(cx.current, cached).unwrap();
+                }
+            }
+        }
+    }
+}
+
+impl<T: View> ViewHandler for T
+where
+    T: std::marker::Sized + View + 'static,
+{
+    fn element(&self) -> Option<&'static str> {
+        <T as View>::element(&self)
+    }
+
+    fn event(&mut self, cx: &mut EventContext, event: &mut Event) {
+        <T as View>::event(self, cx, event);
+    }
+
+    fn draw(&self, cx: &mut DrawContext, canvas: &mut Canvas) {
+        <T as View>::draw(self, cx, canvas);
+    }
+
+    fn as_any_ref(&self) -> &dyn Any {
+        self
+    }
+
+    fn as_any_mut(&mut self) -> &mut dyn Any {
+        self
+    }
+}
+
+fn draw_view(cx: &mut DrawContext, canvas: &mut Canvas) {
+    let bounds = cx.bounds();
+
+    //Skip widgets with no width or no height
+    if bounds.w == 0.0 || bounds.h == 0.0 {
+        return;
+    }
+
+    let background_color = cx.background_color().cloned().unwrap_or_default();
+
+    let border_color = cx.border_color().cloned().unwrap_or_default();
+    let outline_color = cx.outline_color().cloned().unwrap_or_default();
+
+    let parent = cx
+        .tree
+        .get_layout_parent(cx.current)
+        .expect(&format!("Failed to find parent somehow: {}", cx.current));
+
+    let parent_width = cx.cache.get_width(parent);
+    let parent_height = cx.cache.get_height(parent);
+
+    let border_shape_top_left = cx.border_shape_top_left().cloned().unwrap_or_default();
+
+    let border_shape_top_right = cx.border_shape_top_right().cloned().unwrap_or_default();
+
+    let border_shape_bottom_left = cx.border_shape_bottom_left().cloned().unwrap_or_default();
+
+    let border_shape_bottom_right = cx.border_shape_bottom_right().cloned().unwrap_or_default();
+
+    let border_radius_top_left =
+        cx.border_radius_top_left().unwrap_or_default().value_or(bounds.w.min(bounds.h), 0.0);
+
+    let border_radius_top_right =
+        cx.border_radius_top_right().unwrap_or_default().value_or(bounds.w.min(bounds.h), 0.0);
+
+    let border_radius_bottom_left =
+        cx.border_radius_bottom_left().unwrap_or_default().value_or(bounds.w.min(bounds.h), 0.0);
+    let border_radius_bottom_right =
+        cx.border_radius_bottom_right().unwrap_or_default().value_or(bounds.w.min(bounds.h), 0.0);
+
+    let opacity = cx.opacity();
+
+    let mut background_color: femtovg::Color = background_color.into();
+    background_color.set_alphaf(background_color.a * opacity);
+
+    let mut border_color: femtovg::Color = border_color.into();
+    border_color.set_alphaf(border_color.a * opacity);
+
+    let border_width = cx.border_width().unwrap_or_default().value_or(bounds.w.min(bounds.h), 0.0);
+
+    let outline_width =
+        cx.outline_width().unwrap_or_default().value_or(bounds.w.min(bounds.h), 0.0);
+
+    let mut outline_color: femtovg::Color = outline_color.into();
+    outline_color.set_alphaf(outline_color.a * opacity);
+
+    let outline_offset =
+        cx.outline_offset().unwrap_or_default().value_or(bounds.w.min(bounds.h), 0.0);
+
+    let outer_shadow_h_offset =
+        cx.outer_shadow_h_offset().unwrap_or_default().value_or(bounds.w, 0.0);
+    let outer_shadow_v_offset =
+        cx.outer_shadow_v_offset().unwrap_or_default().value_or(bounds.w, 0.0);
+    let outer_shadow_blur = cx.outer_shadow_blur().unwrap_or_default().value_or(bounds.w, 0.0);
+
+    let outer_shadow_color = cx.outer_shadow_color().cloned().unwrap_or_default();
+
+    let mut outer_shadow_color: femtovg::Color = outer_shadow_color.into();
+    outer_shadow_color.set_alphaf(outer_shadow_color.a * opacity);
+
+    let _inner_shadow_h_offset =
+        cx.inner_shadow_h_offset().unwrap_or_default().value_or(bounds.w, 0.0);
+
+    let _inner_shadow_v_offset =
+        cx.inner_shadow_v_offset().unwrap_or_default().value_or(bounds.w, 0.0);
+
+    let _inner_shadow_blur = cx.inner_shadow_blur().unwrap_or_default().value_or(bounds.w, 0.0);
+
+    let inner_shadow_color = cx.inner_shadow_color().cloned().unwrap_or_default();
+
+    let mut inner_shadow_color: femtovg::Color = inner_shadow_color.into();
+    inner_shadow_color.set_alphaf(inner_shadow_color.a * opacity);
+
+    // // Draw outer shadow
+    // let mut path = Path::new();
+    // path.rounded_rect_varying(
+    //     bounds.x - outer_shadow_blur + outer_shadow_h_offset,
+    //     bounds.y - outer_shadow_blur + outer_shadow_v_offset,
+    //     bounds.w + 2.0 * outer_shadow_blur,
+    //     bounds.h + 2.0 * outer_shadow_blur,
+    //     border_radius_top_left,
+    //     border_radius_top_right,
+    //     border_radius_bottom_right,
+    //     border_radius_bottom_left,
+    // );
+    // path.rounded_rect_varying(
+    //     bounds.x,
+    //     bounds.y,
+    //     bounds.w,
+    //     bounds.h,
+    //     border_radius_top_left,
+    //     border_radius_top_right,
+    //     border_radius_bottom_right,
+    //     border_radius_bottom_left,
+    // );
+    // path.solidity(Solidity::Hole);
+
+    // let mut paint = Paint::box_gradient(
+    //     bounds.x + outer_shadow_h_offset,
+    //     bounds.y + outer_shadow_v_offset,
+    //     bounds.w,
+    //     bounds.h,
+    //     border_radius_top_left
+    //         .max(border_radius_top_right)
+    //         .max(border_radius_bottom_left)
+    //         .max(border_radius_bottom_right),
+    //     outer_shadow_blur,
+    //     outer_shadow_color,
+    //     femtovg::Color::rgba(0, 0, 0, 0),
+    // );
+
+    // canvas.fill_path(&mut path, paint);
+
+    //let start = instant::Instant::now();
+    let mut path = Path::new();
+
+    if bounds.w == bounds.h
+        && border_radius_bottom_left == (bounds.w - 2.0 * border_width) / 2.0
+        && border_radius_bottom_right == (bounds.w - 2.0 * border_width) / 2.0
+        && border_radius_top_left == (bounds.w - 2.0 * border_width) / 2.0
+        && border_radius_top_right == (bounds.w - 2.0 * border_width) / 2.0
+    {
+        path.circle(
+            bounds.x + (border_width / 2.0) + (bounds.w - border_width) / 2.0,
+            bounds.y + (border_width / 2.0) + (bounds.h - border_width) / 2.0,
+            bounds.w / 2.0,
+        );
+    } else {
+        let x = bounds.x + border_width / 2.0;
+        let y = bounds.y + border_width / 2.0;
+        let w = bounds.w - border_width;
+        let h = bounds.h - border_width;
+        let halfw = w.abs() * 0.5;
+        let halfh = h.abs() * 0.5;
+
+        let rx_bl = border_radius_bottom_left.min(halfw) * w.signum();
+        let ry_bl = border_radius_bottom_left.min(halfh) * h.signum();
+
+        let rx_br = border_radius_bottom_right.min(halfw) * w.signum();
+        let ry_br = border_radius_bottom_right.min(halfh) * h.signum();
+
+        let rx_tr = border_radius_top_right.min(halfw) * w.signum();
+        let ry_tr = border_radius_top_right.min(halfh) * h.signum();
+
+        let rx_tl = border_radius_top_left.min(halfw) * w.signum();
+        let ry_tl = border_radius_top_left.min(halfh) * h.signum();
+
+        path.move_to(x, y + ry_tl);
+        path.line_to(x, y + h - ry_bl);
+        if border_radius_bottom_left != 0.0 {
+            if border_shape_bottom_left == BorderCornerShape::Round {
+                path.bezier_to(
+                    x,
+                    y + h - ry_bl * (1.0 - KAPPA90),
+                    x + rx_bl * (1.0 - KAPPA90),
+                    y + h,
+                    x + rx_bl,
+                    y + h,
+                );
+            } else {
+                path.line_to(x + rx_bl, y + h);
+            }
+        }
+
+        path.line_to(x + w - rx_br, y + h);
+
+        if border_radius_bottom_right != 0.0 {
+            if border_shape_bottom_right == BorderCornerShape::Round {
+                path.bezier_to(
+                    x + w - rx_br * (1.0 - KAPPA90),
+                    y + h,
+                    x + w,
+                    y + h - ry_br * (1.0 - KAPPA90),
+                    x + w,
+                    y + h - ry_br,
+                );
+            } else {
+                path.line_to(x + w, y + h - ry_br);
+            }
+        }
+
+        path.line_to(x + w, y + ry_tr);
+
+        if border_radius_top_right != 0.0 {
+            if border_shape_top_right == BorderCornerShape::Round {
+                path.bezier_to(
+                    x + w,
+                    y + ry_tr * (1.0 - KAPPA90),
+                    x + w - rx_tr * (1.0 - KAPPA90),
+                    y,
+                    x + w - rx_tr,
+                    y,
+                );
+            } else {
+                path.line_to(x + w - rx_tr, y);
+            }
+        }
+
+        path.line_to(x + rx_tl, y);
+
+        if border_radius_top_left != 0.0 {
+            if border_shape_top_left == BorderCornerShape::Round {
+                path.bezier_to(
+                    x + rx_tl * (1.0 - KAPPA90),
+                    y,
+                    x,
+                    y + ry_tl * (1.0 - KAPPA90),
+                    x,
+                    y + ry_tl,
+                );
+            } else {
+                path.line_to(x, y + ry_tl);
+            }
+        }
+
+        path.close();
+    }
+
+    // Draw outer shadow
+
+    if cx.outer_shadow_color().is_some() {
+        let sigma = outer_shadow_blur / 2.0;
+        let d = (sigma * 5.0).ceil();
+
+        let shadow_image =
+            cx.draw_cache.shadow_image.get(cx.current).cloned().unwrap_or_else(|| {
+                (
+                    canvas
+                        .create_image_empty(
+                            (bounds.w + d) as usize,
+                            (bounds.h + d) as usize,
+                            PixelFormat::Rgba8,
+                            ImageFlags::FLIP_Y | ImageFlags::PREMULTIPLIED,
+                        )
+                        .expect("Failed to create image"),
+                    canvas
+                        .create_image_empty(
+                            (bounds.w + d) as usize,
+                            (bounds.h + d) as usize,
+                            PixelFormat::Rgba8,
+                            ImageFlags::FLIP_Y | ImageFlags::PREMULTIPLIED,
+                        )
+                        .expect("Failed to create image"),
+                )
+            });
+
+        canvas.save();
+        canvas.reset_scissor();
+        let size = canvas.image_size(shadow_image.0).expect("Failed to get image");
+
+        let (source, target) =
+            if size.0 != (bounds.w + d) as usize || size.1 != (bounds.h + d) as usize {
+                canvas.delete_image(shadow_image.0);
+                canvas.delete_image(shadow_image.1);
+
+                (
+                    canvas
+                        .create_image_empty(
+                            (bounds.w + d) as usize,
+                            (bounds.h + d) as usize,
+                            PixelFormat::Rgba8,
+                            ImageFlags::FLIP_Y | ImageFlags::PREMULTIPLIED,
+                        )
+                        .expect("Failed to create image"),
+                    canvas
+                        .create_image_empty(
+                            (bounds.w + d) as usize,
+                            (bounds.h + d) as usize,
+                            PixelFormat::Rgba8,
+                            ImageFlags::FLIP_Y | ImageFlags::PREMULTIPLIED,
+                        )
+                        .expect("Failed to create image"),
+                )
+            } else {
+                (shadow_image.0, shadow_image.1)
+            };
+
+        cx.draw_cache.shadow_image.insert(cx.current, (source, target)).unwrap();
+
+        canvas.set_render_target(RenderTarget::Image(source));
+        canvas.clear_rect(0, 0, size.0 as u32, size.1 as u32, femtovg::Color::rgba(0, 0, 0, 0));
+        canvas.translate(-bounds.x + d / 2.0, -bounds.y + d / 2.0);
+        let mut outer_shadow = path.clone();
+        let paint = Paint::color(outer_shadow_color);
+        canvas.fill_path(&mut outer_shadow, &paint);
+
+        canvas.restore();
+
+        let target_image = if outer_shadow_blur > 0.0 {
+            canvas.filter_image(target, femtovg::ImageFilter::GaussianBlur { sigma }, source);
+            target
+        } else {
+            source
+        };
+
+        canvas.set_render_target(RenderTarget::Screen);
+
+        canvas.save();
+        canvas.translate(outer_shadow_h_offset, outer_shadow_v_offset);
+        let mut path = Path::new();
+        path.rect(bounds.x - d / 2.0, bounds.y - d / 2.0, bounds.w + d, bounds.h + d);
+
+        canvas.fill_path(
+            &mut path,
+            &Paint::image(
+                target_image,
+                bounds.x - d / 2.0,
+                bounds.y - d / 2.0,
+                bounds.w + d,
+                bounds.h + d,
+                0f32,
+                1f32,
+            ),
+        );
+        //canvas.fill_path(&mut path, Paint::color(femtovg::Color::rgb(0,0,0)));
+        canvas.restore();
+    }
+
+    // Fill with background color
+    let mut paint = Paint::color(background_color);
+
+    // Gradient overrides background color
+    if let Some(background_gradient) = cx.background_gradient() {
+        let (_, _, end_x, end_y, parent_length) = match background_gradient.direction {
+            GradientDirection::LeftToRight => (0.0, 0.0, bounds.w, 0.0, parent_width),
+            GradientDirection::TopToBottom => (0.0, 0.0, 0.0, bounds.h, parent_height),
+            _ => (0.0, 0.0, bounds.w, 0.0, parent_width),
+        };
+
+        paint = Paint::linear_gradient_stops(
+            bounds.x,
+            bounds.y,
+            bounds.x + end_x,
+            bounds.y + end_y,
+            background_gradient
+                .get_stops(parent_length)
+                .iter()
+                .map(|stop| {
+                    let col: femtovg::Color = stop.1.into();
+                    (stop.0, col)
+                })
+                .collect::<Vec<_>>()
+                .as_slice(),
+        );
+    }
+
+    // background-image overrides gradient
+    // TODO should we draw image on top of colors?
+    if let Some(background_image) = cx.background_image() {
+        if let Some(img) = cx.resource_manager.images.get(background_image) {
+            match img.image {
+                ImageOrId::Id(id, dim) => {
+                    paint =
+                        Paint::image(id, bounds.x, bounds.y, dim.0 as f32, dim.1 as f32, 0.0, 1.0);
+                }
+
+                _ => {}
+            }
+        }
+    }
+
     //canvas.global_composite_blend_func(BlendFactor::DstColor, BlendFactor::OneMinusSrcAlpha);
 
     // Fill the quad
@@ -1039,7 +1098,6 @@
         if let Pixels(val) = child_bottom {
             box_h -= val;
         }
->>>>>>> c93620e0
 
         // Draw image
         if let Some(image_name) = cx.image() {
