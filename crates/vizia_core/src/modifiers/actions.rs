use crate::prelude::*;
use std::{any::TypeId, sync::Arc};

pub(crate) struct ActionsModel {
    pub(crate) on_press: Option<Arc<dyn Fn(&mut EventContext) + Send + Sync>>,
    pub(crate) on_release: Option<Arc<dyn Fn(&mut EventContext) + Send + Sync>>,
    pub(crate) on_hover: Option<Arc<dyn Fn(&mut EventContext) + Send + Sync>>,
    pub(crate) on_hover_out: Option<Arc<dyn Fn(&mut EventContext) + Send + Sync>>,
    pub(crate) on_over: Option<Arc<dyn Fn(&mut EventContext) + Send + Sync>>,
    pub(crate) on_over_out: Option<Arc<dyn Fn(&mut EventContext) + Send + Sync>>,
    pub(crate) on_mouse_move: Option<Arc<dyn Fn(&mut EventContext, f32, f32) + Send + Sync>>,
    pub(crate) on_mouse_down: Option<Arc<dyn Fn(&mut EventContext, MouseButton) + Send + Sync>>,
    pub(crate) on_mouse_up: Option<Arc<dyn Fn(&mut EventContext, MouseButton) + Send + Sync>>,
    pub(crate) on_focus_in: Option<Arc<dyn Fn(&mut EventContext) + Send + Sync>>,
    pub(crate) on_focus_out: Option<Arc<dyn Fn(&mut EventContext) + Send + Sync>>,
    pub(crate) on_geo_changed:
        Option<Arc<dyn Fn(&mut EventContext, GeometryChanged) + Send + Sync>>,
}

impl ActionsModel {
    pub(crate) fn new() -> Self {
        Self {
            on_press: None,
            on_release: None,
            on_hover: None,
            on_hover_out: None,
            on_over: None,
            on_over_out: None,
            on_mouse_move: None,
            on_mouse_down: None,
            on_mouse_up: None,
            on_focus_in: None,
            on_focus_out: None,
            on_geo_changed: None,
        }
    }
}

impl Model for ActionsModel {
    fn event(&mut self, cx: &mut EventContext, event: &mut Event) {
<<<<<<< HEAD
        event.map(|actions_event, _| match actions_event {
            ActionsEvent::OnPress(on_press) => {
                self.on_press = Some(on_press.clone());
=======
        self.view.event(cx, event);

        event.map(|window_event, _| match window_event {
            WindowEvent::Press { mouse } => {
                let over = if *mouse { cx.hovered() } else { cx.focused() };
                if cx.current() != over && !over.is_descendant_of(cx.tree, cx.current()) {
                    return;
                }
                if let Some(action) = &self.action {
                    (action)(cx);
                }
>>>>>>> 0515dd4f
            }

            ActionsEvent::OnRelease(on_release) => {
                self.on_release = Some(on_release.clone());
            }

            ActionsEvent::OnHover(on_hover) => {
                self.on_hover = Some(on_hover.clone());
            }

            ActionsEvent::OnHoverOut(on_hover_out) => {
                self.on_hover_out = Some(on_hover_out.clone());
            }

            ActionsEvent::OnOver(on_over) => {
                self.on_over = Some(on_over.clone());
            }

            ActionsEvent::OnOverOut(on_over_out) => {
                self.on_over_out = Some(on_over_out.clone());
            }

            ActionsEvent::OnMouseMove(on_move) => {
                self.on_mouse_move = Some(on_move.clone());
            }

            ActionsEvent::OnMouseDown(on_mouse_down) => {
                self.on_mouse_down = Some(on_mouse_down.clone());
            }

            ActionsEvent::OnMouseUp(on_mouse_up) => {
                self.on_mouse_up = Some(on_mouse_up.clone());
            }

<<<<<<< HEAD
            ActionsEvent::OnFocusIn(on_focus_in) => {
                self.on_focus_in = Some(on_focus_in.clone());
            }
=======
        event.map(|window_event, meta| match window_event {
            WindowEvent::MouseUp(button) if *button == MouseButton::Left => {
                if meta.target == cx.current() {
                    if let Some(action) = &self.action {
                        (action)(cx);
                    }
>>>>>>> 0515dd4f

            ActionsEvent::OnFocusOut(on_focus_out) => {
                self.on_focus_out = Some(on_focus_out.clone());
            }

            ActionsEvent::OnGeoChanged(on_geo_changed) => {
                self.on_geo_changed = Some(on_geo_changed.clone());
            }
        });

        event.map(|window_event, meta| match window_event {
            WindowEvent::TriggerDown { mouse } => {
                let over = if *mouse { cx.hovered() } else { cx.focused() };
                if cx.current() != over && !over.is_descendant_of(cx.tree, cx.current()) {
                    return;
                }
                if let Some(action) = &self.on_press {
                    (action)(cx);
                }
            }

            WindowEvent::TriggerUp { .. } => {
                if meta.target == cx.current() {
                    if let Some(action) = &self.on_release {
                        (action)(cx);
                    }

                    cx.release();
                }
            }

            WindowEvent::MouseEnter => {
                if meta.target == cx.current() {
                    if let Some(action) = &self.on_hover {
                        (action)(cx);
                    }
                }
            }

            WindowEvent::MouseLeave => {
                if meta.target == cx.current() {
                    if let Some(action) = &self.on_hover_out {
                        (action)(cx);
                    }
                }
            }

            WindowEvent::MouseOver => {
                if let Some(action) = &self.on_over {
                    (action)(cx);
                }
            }

            WindowEvent::MouseOut => {
                if meta.target == cx.current() {
                    if let Some(action) = &self.on_over_out {
                        (action)(cx);
                    }
                }
            }

            WindowEvent::MouseMove(x, y) => {
                if let Some(action) = &self.on_mouse_move {
                    (action)(cx, *x, *y);
                }
            }

            WindowEvent::MouseDown(mouse_button) => {
                if let Some(action) = &self.on_mouse_down {
                    (action)(cx, *mouse_button);
                }
            }

            WindowEvent::MouseUp(mouse_button) => {
                if let Some(action) = &self.on_mouse_up {
                    (action)(cx, *mouse_button);
                }
            }

            WindowEvent::FocusIn => {
                if let Some(action) = &self.on_focus_in {
                    (action)(cx);
                }
            }

            WindowEvent::FocusOut => {
                if let Some(action) = &self.on_focus_out {
                    (action)(cx);
                }
            }

            WindowEvent::GeometryChanged(geo) => {
                if meta.target == cx.current() {
                    if let Some(action) = &self.on_geo_changed {
                        (action)(cx, *geo);
                    }
                }
            }

            _ => {}
        });
    }
}

pub(crate) enum ActionsEvent {
    OnPress(Arc<dyn Fn(&mut EventContext) + Send + Sync>),
    OnRelease(Arc<dyn Fn(&mut EventContext) + Send + Sync>),
    OnHover(Arc<dyn Fn(&mut EventContext) + Send + Sync>),
    OnHoverOut(Arc<dyn Fn(&mut EventContext) + Send + Sync>),
    OnOver(Arc<dyn Fn(&mut EventContext) + Send + Sync>),
    OnOverOut(Arc<dyn Fn(&mut EventContext) + Send + Sync>),
    OnMouseMove(Arc<dyn Fn(&mut EventContext, f32, f32) + Send + Sync>),
    OnMouseDown(Arc<dyn Fn(&mut EventContext, MouseButton) + Send + Sync>),
    OnMouseUp(Arc<dyn Fn(&mut EventContext, MouseButton) + Send + Sync>),
    OnFocusIn(Arc<dyn Fn(&mut EventContext) + Send + Sync>),
    OnFocusOut(Arc<dyn Fn(&mut EventContext) + Send + Sync>),
    OnGeoChanged(Arc<dyn Fn(&mut EventContext, GeometryChanged) + Send + Sync>),
}

/// Modifiers which add an action callback to a view.
pub trait ActionModifiers {
    /// Adds a callback which is performed when the the view receives the [`TriggerDown`](crate::prelude::WindowEvent::TriggerDown) event.
    /// By default a view receives the [`TriggerDown`](crate::prelude::WindowEvent::TriggerDown) event when the left mouse button is pressed on the view,
    /// or when the space or enter keys are pressed while the view is focused.
    ///
    /// # Example
    /// ```rust
    /// # use vizia_core::prelude::*;
    /// # let mut cx = &mut Context::new();
    /// Element::new(cx).on_press(|_| println!("View was pressed!"));
    /// ```
    fn on_press<F>(self, action: F) -> Self
    where
        F: 'static + Fn(&mut EventContext) + Send + Sync;

    /// Adds a callback which is performed when the the view receives the [`TriggerUp`](crate::prelude::WindowEvent::TriggerUp) event.
    /// By default a view receives the [`TriggerUp`](crate::prelude::WindowEvent::TriggerUp) event when the left mouse button is released on the view,
    /// or when the space or enter keys are released while the view is focused.
    ///
    /// # Example
    /// ```rust
    /// # use vizia_core::prelude::*;
    /// # let mut cx = &mut Context::new();
    /// Element::new(cx).on_release(|_| println!("View was released!"));
    /// ```
    fn on_release<F>(self, action: F) -> Self
    where
        F: 'static + Fn(&mut EventContext) + Send + Sync;

    /// Adds a callback which is performed when the mouse pointer moves over a view.
    /// This callback is not triggered when the mouse pointer moves over an overlapping child of the view.
    ///
    /// # Example
    /// ```rust
    /// # use vizia_core::prelude::*;
    /// # let mut cx = &mut Context::new();
    /// Element::new(cx).on_hover(|_| println!("Mouse cursor entered the view!"));
    /// ```
    fn on_hover<F>(self, action: F) -> Self
    where
        F: 'static + Fn(&mut EventContext) + Send + Sync;

    /// Adds a callback which is performed when the mouse pointer moves away from a view.
    /// This callback is not triggered when the mouse pointer moves away from an overlapping child of the view.
    ///
    /// # Example
    /// ```rust
    /// # use vizia_core::prelude::*;
    /// # let mut cx = &mut Context::new();
    /// Element::new(cx).on_hover_out(|_| println!("Mouse cursor left the view!"));
    /// ```
    fn on_hover_out<F>(self, action: F) -> Self
    where
        F: 'static + Fn(&mut EventContext) + Send + Sync;

    /// Adds a callback which is performed when the mouse pointer moves over the bounds of a view,
    /// including any overlapping children.
    ///
    /// # Example
    /// ```rust
    /// # use vizia_core::prelude::*;
    /// # let mut cx = &mut Context::new();
    /// Element::new(cx).on_over(|_| println!("Mouse cursor entered the view bounds!"));
    /// ```
    fn on_over<F>(self, action: F) -> Self
    where
        F: 'static + Fn(&mut EventContext) + Send + Sync;

    /// Adds a callback which is performed when the mouse pointer moves away from the bounds of a view,
    /// including any overlapping children.
    ///
    /// # Example
    /// ```rust
    /// # use vizia_core::prelude::*;
    /// # let mut cx = &mut Context::new();
    /// Element::new(cx).on_over_out(|_| println!("Mouse cursor left the view bounds!"));
    /// ```
    fn on_over_out<F>(self, action: F) -> Self
    where
        F: 'static + Fn(&mut EventContext) + Send + Sync;

    /// Adds a callback which is performed when the mouse pointer moves within the bounds of a view.
    ///
    /// # Example
    /// ```rust
    /// # use vizia_core::prelude::*;
    /// # let mut cx = &mut Context::new();
    /// Element::new(cx).on_mouse_move(|_, x, y| println!("Cursor moving: {} {}", x, y));
    /// ```
    fn on_mouse_move<F>(self, action: F) -> Self
    where
        F: 'static + Fn(&mut EventContext, f32, f32) + Send + Sync;

    /// Adds a callback which is performed when a mouse button is pressed on the view.
    /// Unlike the `on_press` callback, this callback is triggered for all mouse buttons and not for any keyboard keys.
    ///
    /// # Example
    /// ```rust
    /// # use vizia_core::prelude::*;
    /// # let mut cx = &mut Context::new();
    /// Element::new(cx).on_mouse_down(|_, button| println!("Mouse button, {:?}, was pressed!", button));
    /// ```
    fn on_mouse_down<F>(self, action: F) -> Self
    where
        F: 'static + Fn(&mut EventContext, MouseButton) + Send + Sync;

    /// Adds a callback which is performed when a mouse button is released on the view.
    /// Unlike the `on_release` callback, this callback is triggered for all mouse buttons and not for any keyboard keys.
    ///
    /// # Example
    /// ```rust
    /// # use vizia_core::prelude::*;
    /// # let mut cx = &mut Context::new();
    /// Element::new(cx).on_mouse_up(|_, button| println!("Mouse button, {:?}, was released!", button));
    /// ```
    fn on_mouse_up<F>(self, action: F) -> Self
    where
        F: 'static + Fn(&mut EventContext, MouseButton) + Send + Sync;

    /// Adds a callback which is performed when the view gains keyboard focus.
    ///
    /// # Example
    /// ```rust
    /// # use vizia_core::prelude::*;
    /// # let mut cx = &mut Context::new();
    /// Element::new(cx).on_focus_in(|_| println!("View gained keyboard focus!"));
    /// ```
    fn on_focus_in<F>(self, action: F) -> Self
    where
        F: 'static + Fn(&mut EventContext) + Send + Sync;

    /// Adds a callback which is performed when the view loses keyboard focus.
    ///
    /// # Example
    /// ```rust
    /// # use vizia_core::prelude::*;
    /// # let mut cx = &mut Context::new();
    /// Element::new(cx).on_focus_out(|_| println!("View lost keyboard focus!"));
    /// ```
    fn on_focus_out<F>(self, action: F) -> Self
    where
        F: 'static + Fn(&mut EventContext) + Send + Sync;

    /// Adds a callback which is performed when the the view changes size or position after layout.
    ///
    /// # Example
    /// ```rust
    /// # use vizia_core::prelude::*;
    /// # let mut cx = &mut Context::new();
    /// Element::new(cx).on_geo_changed(|_, _| println!("View geometry changed!"));
    /// ```
    fn on_geo_changed<F>(self, action: F) -> Self
    where
        F: 'static + Fn(&mut EventContext, GeometryChanged) + Send + Sync;
}

// If the entity doesn't have an `ActionsModel` then add one to the entity
fn build_action_model(cx: &mut Context, entity: Entity) {
    if cx
        .data
        .get(entity)
        .and_then(|model_data_store| model_data_store.models.get(&TypeId::of::<ActionsModel>()))
        .is_none()
    {
        cx.with_current(entity, |cx| {
            ActionsModel::new().build(cx);
        });
    }
}

impl<'a, V: View> ActionModifiers for Handle<'a, V> {
    fn on_press<F>(self, action: F) -> Self
    where
        F: 'static + Fn(&mut EventContext) + Send + Sync,
    {
        build_action_model(self.cx, self.entity);

        self.cx.emit_custom(
            Event::new(ActionsEvent::OnPress(Arc::new(action)))
                .target(self.entity)
                .origin(self.entity),
        );

        self
    }

    fn on_release<F>(self, action: F) -> Self
    where
        F: 'static + Fn(&mut EventContext) + Send + Sync,
    {
        build_action_model(self.cx, self.entity);

        self.cx.emit_custom(
            Event::new(ActionsEvent::OnRelease(Arc::new(action)))
                .target(self.entity)
                .origin(self.entity),
        );

        self
    }

    fn on_hover<F>(self, action: F) -> Self
    where
        F: 'static + Fn(&mut EventContext) + Send + Sync,
    {
        build_action_model(self.cx, self.entity);

        self.cx.emit_custom(
            Event::new(ActionsEvent::OnHover(Arc::new(action)))
                .target(self.entity)
                .origin(self.entity),
        );

        self
    }

    fn on_hover_out<F>(self, action: F) -> Self
    where
        F: 'static + Fn(&mut EventContext) + Send + Sync,
    {
        build_action_model(self.cx, self.entity);

        self.cx.emit_custom(
            Event::new(ActionsEvent::OnHoverOut(Arc::new(action)))
                .target(self.entity)
                .origin(self.entity),
        );

        self
    }

    fn on_over<F>(self, action: F) -> Self
    where
        F: 'static + Fn(&mut EventContext) + Send + Sync,
    {
        build_action_model(self.cx, self.entity);

        self.cx.emit_custom(
            Event::new(ActionsEvent::OnOver(Arc::new(action)))
                .target(self.entity)
                .origin(self.entity),
        );

        self
    }

    fn on_over_out<F>(self, action: F) -> Self
    where
        F: 'static + Fn(&mut EventContext) + Send + Sync,
    {
        build_action_model(self.cx, self.entity);

        self.cx.emit_custom(
            Event::new(ActionsEvent::OnOverOut(Arc::new(action)))
                .target(self.entity)
                .origin(self.entity),
        );

        self
    }

    fn on_mouse_move<F>(self, action: F) -> Self
    where
        F: 'static + Fn(&mut EventContext, f32, f32) + Send + Sync,
    {
        build_action_model(self.cx, self.entity);

        self.cx.emit_custom(
            Event::new(ActionsEvent::OnMouseMove(Arc::new(action)))
                .target(self.entity)
                .origin(self.entity),
        );

        self
    }

    fn on_mouse_down<F>(self, action: F) -> Self
    where
        F: 'static + Fn(&mut EventContext, MouseButton) + Send + Sync,
    {
        build_action_model(self.cx, self.entity);

        self.cx.emit_custom(
            Event::new(ActionsEvent::OnMouseDown(Arc::new(action)))
                .target(self.entity)
                .origin(self.entity),
        );

        self
    }

    fn on_mouse_up<F>(self, action: F) -> Self
    where
        F: 'static + Fn(&mut EventContext, MouseButton) + Send + Sync,
    {
        build_action_model(self.cx, self.entity);

        self.cx.emit_custom(
            Event::new(ActionsEvent::OnMouseUp(Arc::new(action)))
                .target(self.entity)
                .origin(self.entity),
        );

        self
    }

    fn on_focus_in<F>(self, action: F) -> Self
    where
        F: 'static + Fn(&mut EventContext) + Send + Sync,
    {
        build_action_model(self.cx, self.entity);

        self.cx.emit_custom(
            Event::new(ActionsEvent::OnFocusIn(Arc::new(action)))
                .target(self.entity)
                .origin(self.entity),
        );

        self
    }

    fn on_focus_out<F>(self, action: F) -> Self
    where
        F: 'static + Fn(&mut EventContext) + Send + Sync,
    {
        build_action_model(self.cx, self.entity);

        self.cx.emit_custom(
            Event::new(ActionsEvent::OnFocusOut(Arc::new(action)))
                .target(self.entity)
                .origin(self.entity),
        );

        self
    }

    fn on_geo_changed<F>(self, action: F) -> Self
    where
        F: 'static + Fn(&mut EventContext, GeometryChanged) + Send + Sync,
    {
        build_action_model(self.cx, self.entity);

        self.cx.emit_custom(
            Event::new(ActionsEvent::OnGeoChanged(Arc::new(action)))
                .target(self.entity)
                .origin(self.entity),
        );

        self
    }
}<|MERGE_RESOLUTION|>--- conflicted
+++ resolved
@@ -3,7 +3,6 @@
 
 pub(crate) struct ActionsModel {
     pub(crate) on_press: Option<Arc<dyn Fn(&mut EventContext) + Send + Sync>>,
-    pub(crate) on_release: Option<Arc<dyn Fn(&mut EventContext) + Send + Sync>>,
     pub(crate) on_hover: Option<Arc<dyn Fn(&mut EventContext) + Send + Sync>>,
     pub(crate) on_hover_out: Option<Arc<dyn Fn(&mut EventContext) + Send + Sync>>,
     pub(crate) on_over: Option<Arc<dyn Fn(&mut EventContext) + Send + Sync>>,
@@ -21,7 +20,6 @@
     pub(crate) fn new() -> Self {
         Self {
             on_press: None,
-            on_release: None,
             on_hover: None,
             on_hover_out: None,
             on_over: None,
@@ -38,97 +36,60 @@
 
 impl Model for ActionsModel {
     fn event(&mut self, cx: &mut EventContext, event: &mut Event) {
-<<<<<<< HEAD
         event.map(|actions_event, _| match actions_event {
             ActionsEvent::OnPress(on_press) => {
                 self.on_press = Some(on_press.clone());
-=======
-        self.view.event(cx, event);
-
-        event.map(|window_event, _| match window_event {
+            }
+
+            ActionsEvent::OnHover(on_hover) => {
+                self.on_hover = Some(on_hover.clone());
+            }
+
+            ActionsEvent::OnHoverOut(on_hover_out) => {
+                self.on_hover_out = Some(on_hover_out.clone());
+            }
+
+            ActionsEvent::OnOver(on_over) => {
+                self.on_over = Some(on_over.clone());
+            }
+
+            ActionsEvent::OnOverOut(on_over_out) => {
+                self.on_over_out = Some(on_over_out.clone());
+            }
+
+            ActionsEvent::OnMouseMove(on_move) => {
+                self.on_mouse_move = Some(on_move.clone());
+            }
+
+            ActionsEvent::OnMouseDown(on_mouse_down) => {
+                self.on_mouse_down = Some(on_mouse_down.clone());
+            }
+
+            ActionsEvent::OnMouseUp(on_mouse_up) => {
+                self.on_mouse_up = Some(on_mouse_up.clone());
+            }
+
+            ActionsEvent::OnFocusIn(on_focus_in) => {
+                self.on_focus_in = Some(on_focus_in.clone());
+            }
+
+            ActionsEvent::OnFocusOut(on_focus_out) => {
+                self.on_focus_out = Some(on_focus_out.clone());
+            }
+
+            ActionsEvent::OnGeoChanged(on_geo_changed) => {
+                self.on_geo_changed = Some(on_geo_changed.clone());
+            }
+        });
+
+        event.map(|window_event, meta| match window_event {
             WindowEvent::Press { mouse } => {
                 let over = if *mouse { cx.hovered() } else { cx.focused() };
                 if cx.current() != over && !over.is_descendant_of(cx.tree, cx.current()) {
                     return;
                 }
-                if let Some(action) = &self.action {
-                    (action)(cx);
-                }
->>>>>>> 0515dd4f
-            }
-
-            ActionsEvent::OnRelease(on_release) => {
-                self.on_release = Some(on_release.clone());
-            }
-
-            ActionsEvent::OnHover(on_hover) => {
-                self.on_hover = Some(on_hover.clone());
-            }
-
-            ActionsEvent::OnHoverOut(on_hover_out) => {
-                self.on_hover_out = Some(on_hover_out.clone());
-            }
-
-            ActionsEvent::OnOver(on_over) => {
-                self.on_over = Some(on_over.clone());
-            }
-
-            ActionsEvent::OnOverOut(on_over_out) => {
-                self.on_over_out = Some(on_over_out.clone());
-            }
-
-            ActionsEvent::OnMouseMove(on_move) => {
-                self.on_mouse_move = Some(on_move.clone());
-            }
-
-            ActionsEvent::OnMouseDown(on_mouse_down) => {
-                self.on_mouse_down = Some(on_mouse_down.clone());
-            }
-
-            ActionsEvent::OnMouseUp(on_mouse_up) => {
-                self.on_mouse_up = Some(on_mouse_up.clone());
-            }
-
-<<<<<<< HEAD
-            ActionsEvent::OnFocusIn(on_focus_in) => {
-                self.on_focus_in = Some(on_focus_in.clone());
-            }
-=======
-        event.map(|window_event, meta| match window_event {
-            WindowEvent::MouseUp(button) if *button == MouseButton::Left => {
-                if meta.target == cx.current() {
-                    if let Some(action) = &self.action {
-                        (action)(cx);
-                    }
->>>>>>> 0515dd4f
-
-            ActionsEvent::OnFocusOut(on_focus_out) => {
-                self.on_focus_out = Some(on_focus_out.clone());
-            }
-
-            ActionsEvent::OnGeoChanged(on_geo_changed) => {
-                self.on_geo_changed = Some(on_geo_changed.clone());
-            }
-        });
-
-        event.map(|window_event, meta| match window_event {
-            WindowEvent::TriggerDown { mouse } => {
-                let over = if *mouse { cx.hovered() } else { cx.focused() };
-                if cx.current() != over && !over.is_descendant_of(cx.tree, cx.current()) {
-                    return;
-                }
                 if let Some(action) = &self.on_press {
                     (action)(cx);
-                }
-            }
-
-            WindowEvent::TriggerUp { .. } => {
-                if meta.target == cx.current() {
-                    if let Some(action) = &self.on_release {
-                        (action)(cx);
-                    }
-
-                    cx.release();
                 }
             }
 
@@ -207,7 +168,6 @@
 
 pub(crate) enum ActionsEvent {
     OnPress(Arc<dyn Fn(&mut EventContext) + Send + Sync>),
-    OnRelease(Arc<dyn Fn(&mut EventContext) + Send + Sync>),
     OnHover(Arc<dyn Fn(&mut EventContext) + Send + Sync>),
     OnHoverOut(Arc<dyn Fn(&mut EventContext) + Send + Sync>),
     OnOver(Arc<dyn Fn(&mut EventContext) + Send + Sync>),
@@ -236,20 +196,6 @@
     where
         F: 'static + Fn(&mut EventContext) + Send + Sync;
 
-    /// Adds a callback which is performed when the the view receives the [`TriggerUp`](crate::prelude::WindowEvent::TriggerUp) event.
-    /// By default a view receives the [`TriggerUp`](crate::prelude::WindowEvent::TriggerUp) event when the left mouse button is released on the view,
-    /// or when the space or enter keys are released while the view is focused.
-    ///
-    /// # Example
-    /// ```rust
-    /// # use vizia_core::prelude::*;
-    /// # let mut cx = &mut Context::new();
-    /// Element::new(cx).on_release(|_| println!("View was released!"));
-    /// ```
-    fn on_release<F>(self, action: F) -> Self
-    where
-        F: 'static + Fn(&mut EventContext) + Send + Sync;
-
     /// Adds a callback which is performed when the mouse pointer moves over a view.
     /// This callback is not triggered when the mouse pointer moves over an overlapping child of the view.
     ///
@@ -407,21 +353,6 @@
         self
     }
 
-    fn on_release<F>(self, action: F) -> Self
-    where
-        F: 'static + Fn(&mut EventContext) + Send + Sync,
-    {
-        build_action_model(self.cx, self.entity);
-
-        self.cx.emit_custom(
-            Event::new(ActionsEvent::OnRelease(Arc::new(action)))
-                .target(self.entity)
-                .origin(self.entity),
-        );
-
-        self
-    }
-
     fn on_hover<F>(self, action: F) -> Self
     where
         F: 'static + Fn(&mut EventContext) + Send + Sync,
