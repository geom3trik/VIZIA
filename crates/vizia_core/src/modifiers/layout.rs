--- conflicted
+++ resolved
@@ -144,21 +144,12 @@
     /// Sets the space for all sides of the view.
     fn space<U: Into<Units>>(mut self, value: impl Res<U>) -> Self {
         let entity = self.entity();
-<<<<<<< HEAD
-        value.set_or_bind(self.context(), entity, |cx, entity, v| {
-            let value = v.get_val(cx).into();
-            cx.style.left.insert(entity, value);
-            cx.style.right.insert(entity, value);
-            cx.style.top.insert(entity, value);
-            cx.style.bottom.insert(entity, value);
-=======
-        value.set_or_bind(self.context(), entity, |cx, v| {
-            let value = v.into();
+        value.set_or_bind(self.context(), entity, |cx, v| {
+            let value = v.get_val(cx).into();
             cx.style.left.insert(cx.current, value);
             cx.style.right.insert(cx.current, value);
             cx.style.top.insert(cx.current, value);
             cx.style.bottom.insert(cx.current, value);
->>>>>>> 9a1875f5
 
             cx.style.needs_relayout();
         });
@@ -183,17 +174,10 @@
     /// Sets the width and height of the view.
     fn size<U: Into<Units>>(mut self, value: impl Res<U>) -> Self {
         let entity = self.entity();
-<<<<<<< HEAD
-        value.set_or_bind(self.context(), entity, |cx, entity, v| {
-            let value = v.get_val(cx).into();
-            cx.style.width.insert(entity, value);
-            cx.style.height.insert(entity, value);
-=======
-        value.set_or_bind(self.context(), entity, |cx, v| {
-            let value = v.into();
+        value.set_or_bind(self.context(), entity, |cx, v| {
+            let value = v.get_val(cx).into();
             cx.style.width.insert(cx.current, value);
             cx.style.height.insert(cx.current, value);
->>>>>>> 9a1875f5
 
             cx.style.needs_relayout();
         });
@@ -242,21 +226,12 @@
     /// The child_space works by overriding the `Auto` space properties of its children.
     fn child_space<U: Into<Units>>(mut self, value: impl Res<U>) -> Self {
         let entity = self.entity();
-<<<<<<< HEAD
-        value.set_or_bind(self.context(), entity, |cx, entity, v| {
-            let value = v.get_val(cx).into();
-            cx.style.child_left.insert(entity, value);
-            cx.style.child_right.insert(entity, value);
-            cx.style.child_top.insert(entity, value);
-            cx.style.child_bottom.insert(entity, value);
-=======
-        value.set_or_bind(self.context(), entity, |cx, v| {
-            let value = v.into();
+        value.set_or_bind(self.context(), entity, |cx, v| {
+            let value = v.get_val(cx).into();
             cx.style.child_left.insert(cx.current, value);
             cx.style.child_right.insert(cx.current, value);
             cx.style.child_top.insert(cx.current, value);
             cx.style.child_bottom.insert(cx.current, value);
->>>>>>> 9a1875f5
 
             cx.style.needs_relayout();
         });
@@ -295,17 +270,10 @@
     /// Sets the minimum width and minimum height of the view.
     fn min_size<U: Into<Units>>(mut self, value: impl Res<U>) -> Self {
         let entity = self.entity();
-<<<<<<< HEAD
-        value.set_or_bind(self.context(), entity, |cx, entity, v| {
-            let value = v.get_val(cx).into();
-            cx.style.min_width.insert(entity, value);
-            cx.style.min_height.insert(entity, value);
-=======
-        value.set_or_bind(self.context(), entity, |cx, v| {
-            let value = v.into();
+        value.set_or_bind(self.context(), entity, |cx, v| {
+            let value = v.get_val(cx).into();
             cx.style.min_width.insert(cx.current, value);
             cx.style.min_height.insert(cx.current, value);
->>>>>>> 9a1875f5
 
             cx.needs_relayout();
         });
@@ -330,17 +298,10 @@
     /// Sets the maximum width and maximum height of the view.
     fn max_size<U: Into<Units>>(mut self, value: impl Res<U>) -> Self {
         let entity = self.entity();
-<<<<<<< HEAD
-        value.set_or_bind(self.context(), entity, |cx, entity, v| {
-            let value = v.get_val(cx).into();
-            cx.style.max_width.insert(entity, value);
-            cx.style.max_height.insert(entity, value);
-=======
-        value.set_or_bind(self.context(), entity, |cx, v| {
-            let value = v.into();
+        value.set_or_bind(self.context(), entity, |cx, v| {
+            let value = v.get_val(cx).into();
             cx.style.max_width.insert(cx.current, value);
             cx.style.max_height.insert(cx.current, value);
->>>>>>> 9a1875f5
 
             cx.needs_relayout();
         });
@@ -379,21 +340,12 @@
     /// Sets the minimum space for all sides of the view.
     fn min_space<U: Into<Units>>(mut self, value: impl Res<U>) -> Self {
         let entity = self.entity();
-<<<<<<< HEAD
-        value.set_or_bind(self.context(), entity, |cx, entity, v| {
-            let value = v.get_val(cx).into();
-            cx.style.min_left.insert(entity, value);
-            cx.style.min_right.insert(entity, value);
-            cx.style.min_top.insert(entity, value);
-            cx.style.min_bottom.insert(entity, value);
-=======
-        value.set_or_bind(self.context(), entity, |cx, v| {
-            let value = v.into();
+        value.set_or_bind(self.context(), entity, |cx, v| {
+            let value = v.get_val(cx).into();
             cx.style.min_left.insert(cx.current, value);
             cx.style.min_right.insert(cx.current, value);
             cx.style.min_top.insert(cx.current, value);
             cx.style.min_bottom.insert(cx.current, value);
->>>>>>> 9a1875f5
 
             cx.style.needs_relayout();
         });
@@ -432,21 +384,12 @@
     /// Sets the maximum space for all sides of the view.
     fn max_space<U: Into<Units>>(mut self, value: impl Res<U>) -> Self {
         let entity = self.entity();
-<<<<<<< HEAD
-        value.set_or_bind(self.context(), entity, |cx, entity, v| {
-            let value = v.get_val(cx).into();
-            cx.style.max_left.insert(entity, value);
-            cx.style.max_right.insert(entity, value);
-            cx.style.max_top.insert(entity, value);
-            cx.style.max_bottom.insert(entity, value);
-=======
-        value.set_or_bind(self.context(), entity, |cx, v| {
-            let value = v.into();
+        value.set_or_bind(self.context(), entity, |cx, v| {
+            let value = v.get_val(cx).into();
             cx.style.max_left.insert(cx.current, value);
             cx.style.max_right.insert(cx.current, value);
             cx.style.max_top.insert(cx.current, value);
             cx.style.max_bottom.insert(cx.current, value);
->>>>>>> 9a1875f5
 
             cx.style.needs_relayout();
         });
