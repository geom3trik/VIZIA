--- conflicted
+++ resolved
@@ -1,12 +1,7 @@
 use super::internal;
-<<<<<<< HEAD
 use crate::prelude::*;
 use cosmic_text::FamilyOwned;
 use vizia_style::{FontSize, FontStretch, FontStyle, FontWeight};
-=======
-use crate::{prelude::*, style::SystemFlags};
-use cosmic_text::{FamilyOwned, Weight};
->>>>>>> 4e391455
 
 /// Modifiers for changing the text properties of a view.
 pub trait TextModifiers: internal::Modifiable {
@@ -33,15 +28,15 @@
     );
 
     modifier!(
-        /// Sets the font weight that should be used by the view.
-        font_weight,
-<<<<<<< HEAD
-        FontWeight
-=======
-        Weight,
-        SystemFlags::REDRAW
->>>>>>> 4e391455
-    );
+            /// Sets the font weight that should be used by the view.
+            font_weight,
+    <<<<<<< HEAD
+            FontWeight
+    =======
+            Weight,
+            SystemFlags::REDRAW
+    >>>>>>> main
+        );
 
     modifier!(
         /// Sets the font style that should be used by the view.
