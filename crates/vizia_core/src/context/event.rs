use std::any::{Any, TypeId};
use std::collections::{HashMap, HashSet, VecDeque};
#[cfg(feature = "clipboard")]
use std::error::Error;

use fnv::FnvHashMap;

use crate::binding::ModelDataStore;
use crate::cache::CachedData;
use crate::events::ViewHandler;
use crate::prelude::*;
use crate::resource::ResourceManager;
use crate::style::{PseudoClass, Style};
use vizia_id::GenerationalId;
use vizia_input::{Modifiers, MouseState};
use vizia_storage::SparseSet;

use crate::context::EmitContext;
use crate::text::TextContext;
#[cfg(feature = "clipboard")]
use copypasta::ClipboardProvider;

use super::DrawCache;

/// A context used when handling events.
///
/// The `EventContext` is provided by the [`event`](crate::prelude::View::event) method in [`View`] and [`Model`] and can be used to mutably access the
/// desired style and layout properties of the current view.
///
/// # Example
/// ```no_run
/// # use vizia_core::prelude::*;
/// # use vizia_core::vg;
/// # let cx = &mut Context::default();
///
/// pub struct CustomView {}
///
/// impl CustomView {
///     pub fn new(cx: &mut Context) -> Handle<Self> {
///         Self{}.build(cx, |_|{})
///     }
/// }
///
/// impl View for CustomView {
///     fn event(&mut self, cx: &mut EventContext, event: &mut Event) {
///         event.map(|window_event, _| match window_event {
///             WindowEvent::Press{mouse} => {
///                 let current = cx.current();
///                 // Change the view background color to red when pressed.
///                 cx.style.background_color.insert(current, Color::red());
///             }
///
///             _=> {}
///         });
///     }
/// }
/// ```
pub struct EventContext<'a> {
    pub(crate) current: Entity,
    pub(crate) captured: &'a mut Entity,
    pub(crate) focused: &'a mut Entity,
    pub(crate) hovered: &'a Entity,
    pub style: &'a mut Style,
    entity_identifiers: &'a HashMap<String, Entity>,
    pub cache: &'a CachedData,
    pub draw_cache: &'a DrawCache,
    pub tree: &'a Tree<Entity>,
    pub(crate) data: &'a SparseSet<ModelDataStore>,
    pub(crate) views: &'a mut FnvHashMap<Entity, Box<dyn ViewHandler>>,
    listeners:
        &'a mut HashMap<Entity, Box<dyn Fn(&mut dyn ViewHandler, &mut EventContext, &mut Event)>>,
    pub resource_manager: &'a ResourceManager,
    pub text_context: &'a mut TextContext,
    pub modifiers: &'a Modifiers,
    pub mouse: &'a MouseState<Entity>,
    pub(crate) event_queue: &'a mut VecDeque<Event>,
    cursor_icon_locked: &'a mut bool,
    window_size: &'a mut WindowSize,
    user_scale_factor: &'a mut f64,
    #[cfg(feature = "clipboard")]
    clipboard: &'a mut Box<dyn ClipboardProvider>,
    event_proxy: &'a mut Option<Box<dyn crate::context::EventProxy>>,
}

impl<'a> EventContext<'a> {
    pub fn new(cx: &'a mut Context) -> Self {
        Self {
            current: cx.current,
            captured: &mut cx.captured,
            focused: &mut cx.focused,
            hovered: &cx.hovered,
            entity_identifiers: &cx.entity_identifiers,
            style: &mut cx.style,
            cache: &cx.cache,
            draw_cache: &cx.draw_cache,
            tree: &cx.tree,
            data: &cx.data,
            views: &mut cx.views,
            listeners: &mut cx.listeners,
            resource_manager: &cx.resource_manager,
            text_context: &mut cx.text_context,
            modifiers: &cx.modifiers,
            mouse: &cx.mouse,
            event_queue: &mut cx.event_queue,
            cursor_icon_locked: &mut cx.cursor_icon_locked,
            window_size: &mut cx.window_size,
            user_scale_factor: &mut cx.user_scale_factor,
            #[cfg(feature = "clipboard")]
            clipboard: &mut cx.clipboard,
            event_proxy: &mut cx.event_proxy,
        }
    }

    /// Finds the entity that identifier identifies.
    pub fn resolve_entity_identifier(&self, identity: &str) -> Option<Entity> {
        self.entity_identifiers.get(identity).cloned()
    }

<<<<<<< HEAD
    /// Returns the entity ID of the current view.
=======
    /// Get the entity ID of the view currently handling events.
>>>>>>> 46f4f183
    pub fn current(&self) -> Entity {
        self.current
    }

    /// Add a listener to an entity.
    ///
    /// A listener can be used to handle events which would not normally propagate to the entity.
    /// For example, mouse events when a different entity has captured them. Useful for things like
    /// closing a popup when clicking outside of its bounding box.
    pub fn add_listener<F, W>(&mut self, listener: F)
    where
        W: View,
        F: 'static + Fn(&mut W, &mut EventContext, &mut Event),
    {
        self.listeners.insert(
            self.current,
            Box::new(move |event_handler, context, event| {
                if let Some(widget) = event_handler.downcast_mut::<W>() {
                    (listener)(widget, context, event);
                }
            }),
        );
    }

    /// Set the active state for the current entity.
    pub fn set_active(&mut self, active: bool) {
        if let Some(pseudo_classes) = self.style.pseudo_classes.get_mut(self.current) {
            pseudo_classes.set(PseudoClass::ACTIVE, active);
        }

        self.style.needs_restyle = true;
        self.style.needs_relayout = true;
        self.style.needs_redraw = true;
    }

    /// Capture mouse input for the current entity.
    pub fn capture(&mut self) {
        *self.captured = self.current;
    }

    /// Release mouse input capture for current entity.
    pub fn release(&mut self) {
        if self.current == *self.captured {
            *self.captured = Entity::null();
        }
    }

    /// Enables or disables pseudoclasses for the focus of an entity
    fn set_focus_pseudo_classes(&mut self, focused: Entity, enabled: bool, focus_visible: bool) {
        if let Some(pseudo_classes) = self.style.pseudo_classes.get_mut(focused) {
            pseudo_classes.set(PseudoClass::FOCUS, enabled);
            if !enabled || focus_visible {
                pseudo_classes.set(PseudoClass::FOCUS_VISIBLE, enabled);
            }
        }

        for ancestor in focused.parent_iter(&self.tree) {
            let entity = ancestor;
            if let Some(pseudo_classes) = self.style.pseudo_classes.get_mut(entity) {
                pseudo_classes.set(PseudoClass::FOCUS_WITHIN, enabled);
            }
        }
    }

    /// Sets application focus to the current entity with the specified focus visibility.
    pub fn focus_with_visibility(&mut self, focus_visible: bool) {
        let old_focus = self.focused();
        let new_focus = self.current();
        self.set_focus_pseudo_classes(old_focus, false, focus_visible);
        if self.current() != self.focused() {
            self.emit_to(old_focus, WindowEvent::FocusOut);
            self.emit_to(new_focus, WindowEvent::FocusIn);
            *self.focused = self.current();
        }
        self.set_focus_pseudo_classes(new_focus, true, focus_visible);

        self.style.needs_relayout = true;
        self.style.needs_redraw = true;
        self.style.needs_restyle = true;
    }

    /// Sets application focus to the current entity using the previous focus visibility.
    pub fn focus(&mut self) {
        let focused = self.focused();
        let old_focus_visible = self
            .style
            .pseudo_classes
            .get_mut(focused)
            .filter(|class| class.contains(PseudoClass::FOCUS_VISIBLE))
            .is_some();
        self.focus_with_visibility(old_focus_visible)
    }

    /// Return the currently hovered entity.
    pub fn hovered(&self) -> Entity {
        *self.hovered
    }

    /// Return the currently focused entity.
    pub fn focused(&self) -> Entity {
        *self.focused
    }

    /// Returns true if the current entity is disabled.
    pub fn is_disabled(&self) -> bool {
        self.style.disabled.get(self.current()).cloned().unwrap_or_default()
    }

    /// Returns true if the mouse cursor is over the current entity.
    pub fn is_over(&self) -> bool {
        if let Some(pseudo_classes) = self.style.pseudo_classes.get(self.current) {
            pseudo_classes.contains(PseudoClass::OVER)
        } else {
            false
        }
    }

    /// Prevents the cursor icon from changing until the lock is released.
    pub fn lock_cursor_icon(&mut self) {
        *self.cursor_icon_locked = true;
    }

    /// Releases any cursor icon lock, allowing the cursor icon to be changed.
    pub fn unlock_cursor_icon(&mut self) {
        *self.cursor_icon_locked = false;
        let hovered = *self.hovered;
        let cursor = self.style.cursor.get(hovered).cloned().unwrap_or_default();
        self.emit(WindowEvent::SetCursor(cursor));
    }

    /// Returns true if the cursor icon is locked.
    pub fn is_cursor_icon_locked(&self) -> bool {
        *self.cursor_icon_locked
    }

    /// Sets the hover flag of the current entity.
    pub fn set_hover(&mut self, flag: bool) {
        let current = self.current();
        if let Some(pseudo_classes) = self.style.pseudo_classes.get_mut(current) {
            pseudo_classes.set(PseudoClass::HOVER, flag);
        }

        self.style.needs_restyle = true;
        self.style.needs_relayout = true;
        self.style.needs_redraw = true;
    }

    /// Sets the checked flag of the current entity.
    pub fn set_checked(&mut self, flag: bool) {
        let current = self.current();
        if let Some(pseudo_classes) = self.style.pseudo_classes.get_mut(current) {
            pseudo_classes.set(PseudoClass::CHECKED, flag);
        }

        self.style.needs_restyle = true;
        self.style.needs_relayout = true;
        self.style.needs_redraw = true;
    }

    /// Sets the checked flag of the current entity.
    pub fn set_selected(&mut self, flag: bool) {
        let current = self.current();
        if let Some(pseudo_classes) = self.style.pseudo_classes.get_mut(current) {
            pseudo_classes.set(PseudoClass::SELECTED, flag);
        }

        self.style.needs_restyle = true;
        self.style.needs_relayout = true;
        self.style.needs_redraw = true;
    }

    /// Get the contents of the system clipboard.
    ///
    /// This may fail for a variety of backend-specific reasons.
    #[cfg(feature = "clipboard")]
    pub fn get_clipboard(&mut self) -> Result<String, Box<dyn Error + Send + Sync + 'static>> {
        self.clipboard.get_contents()
    }

    /// Set the contents of the system clipboard.
    ///
    /// This may fail for a variety of backend-specific reasons.
    #[cfg(feature = "clipboard")]
    pub fn set_clipboard(
        &mut self,
        text: String,
    ) -> Result<(), Box<dyn Error + Send + Sync + 'static>> {
        self.clipboard.set_contents(text)
    }

    pub fn toggle_class(&mut self, class_name: &str, applied: bool) {
        let current = self.current();
        if let Some(class_list) = self.style.classes.get_mut(current) {
            if applied {
                class_list.insert(class_name.to_string());
            } else {
                class_list.remove(class_name);
            }
        } else if applied {
            let mut class_list = HashSet::new();
            class_list.insert(class_name.to_string());
            self.style.classes.insert(current, class_list).expect("Failed to insert class name");
        }

        self.style.needs_restyle = true;
        self.style.needs_relayout = true;
        self.style.needs_redraw = true;
    }

    pub fn play_animation(&mut self, animation: Animation) {
        self.current.play_animation(self, animation);
    }

    pub fn environment(&self) -> &Environment {
        self.data::<Environment>().unwrap()
    }

    pub fn needs_redraw(&mut self) {
        self.style.needs_redraw = true;
    }

    pub fn needs_relayout(&mut self) {
        self.style.needs_relayout = true;
        self.style.needs_redraw = true;
    }

    pub fn reload_styles(&mut self) -> Result<(), std::io::Error> {
        if self.resource_manager.themes.is_empty() && self.resource_manager.stylesheets.is_empty() {
            return Ok(());
        }

        self.style.remove_rules();

        self.style.rules.clear();

        self.style.clear_style_rules();

        let mut overall_theme = String::new();

        // Reload the stored themes
        for theme in self.resource_manager.themes.iter() {
            overall_theme += theme;
        }

        // Reload the stored stylesheets
        for stylesheet in self.resource_manager.stylesheets.iter() {
            let theme = std::fs::read_to_string(stylesheet)?;
            overall_theme += &theme;
        }

        self.style.parse_theme(&overall_theme);

        self.style.needs_restyle = true;
        self.style.needs_relayout = true;
        self.style.needs_redraw = true;

        Ok(())
    }

    pub fn spawn<F>(&self, target: F)
    where
        F: 'static + Send + FnOnce(&mut ContextProxy),
    {
        let mut cxp = ContextProxy {
            current: self.current,
            event_proxy: self.event_proxy.as_ref().map(|p| p.make_clone()),
        };

        std::thread::spawn(move || target(&mut cxp));
    }

    /// The window's DPI factor. This includes both HiDPI scaling and the user scale factor.
    pub fn dpi_factor(&self) -> f32 {
        self.style.dpi_factor as f32
    }

    /// The window's size in logical pixels, before
    /// [`user_scale_factor()`][Self::user_scale_factor()] gets applied to it. If this value changed
    /// during a frame then the window will be resized and a [`WindowEvent::GeometryChanged`] will
    /// be emitted.
    pub fn window_size(&self) -> WindowSize {
        *self.window_size
    }

    /// Change the window size. A [`WindowEvent::GeometryChanged`] will be emitted when the window
    /// has actually changed in size.
    pub fn set_window_size(&mut self, new_size: WindowSize) {
        *self.window_size = new_size;
    }

    /// A scale factor used for uniformly scaling the window independently of any HiDPI scaling.
    /// `window_size` gets multplied with this factor to get the actual logical window size. If this
    /// changes during a frame, then the window will be resized at the end of the frame and a
    /// [`WindowEvent::GeometryChanged`] will be emitted. This can be initialized using
    /// [`WindowDescription::user_scale_factor`][crate::WindowDescription::user_scale_factor].
    pub fn user_scale_factor(&self) -> f64 {
        *self.user_scale_factor
    }

    /// Change the user scale factor size. A [`WindowEvent::GeometryChanged`] will be emitted when the
    /// window has actually changed in size.
    pub fn set_user_scale_factor(&mut self, new_factor: f64) {
        *self.user_scale_factor = new_factor;
    }
}

impl<'a> DataContext for EventContext<'a> {
    fn data<T: 'static>(&self) -> Option<&T> {
        // Return data for the static model.
        if let Some(t) = <dyn Any>::downcast_ref::<T>(&()) {
            return Some(t);
        }

        for entity in self.current.parent_iter(&self.tree) {
            if let Some(model_data_store) = self.data.get(entity) {
                if let Some(model) = model_data_store.models.get(&TypeId::of::<T>()) {
                    return model.downcast_ref::<T>();
                }
            }

            if let Some(view_handler) = self.views.get(&entity) {
                if let Some(data) = view_handler.downcast_ref::<T>() {
                    return Some(data);
                }
            }
        }

        None
    }
}

impl<'a> EmitContext for EventContext<'a> {
    fn emit<M: Any + Send>(&mut self, message: M) {
        self.event_queue.push_back(
            Event::new(message)
                .target(self.current)
                .origin(self.current)
                .propagate(Propagation::Up),
        );
    }

    fn emit_to<M: Any + Send>(&mut self, target: Entity, message: M) {
        self.event_queue.push_back(
            Event::new(message).target(target).origin(self.current).propagate(Propagation::Direct),
        );
    }

    fn emit_custom(&mut self, event: Event) {
        self.event_queue.push_back(event);
    }
}<|MERGE_RESOLUTION|>--- conflicted
+++ resolved
@@ -116,11 +116,7 @@
         self.entity_identifiers.get(identity).cloned()
     }
 
-<<<<<<< HEAD
-    /// Returns the entity ID of the current view.
-=======
     /// Get the entity ID of the view currently handling events.
->>>>>>> 46f4f183
     pub fn current(&self) -> Entity {
         self.current
     }
