--- conflicted
+++ resolved
@@ -5,21 +5,13 @@
 use fnv::FnvHashMap;
 use morphorm::Units;
 
-<<<<<<< HEAD
+use crate::animation::Interpolator;
+use crate::binding::ModelDataStore;
 use crate::cache::CachedData;
 use crate::events::ViewHandler;
 use crate::prelude::*;
 use crate::resource::{ImageOrId, ResourceManager};
-use crate::state::ModelDataStore;
 use crate::style::{ImageOrGradient, IntoTransform, Style};
-=======
-use crate::binding::ModelDataStore;
-use crate::cache::{BoundingBox, CachedData};
-use crate::events::ViewHandler;
-use crate::prelude::*;
-use crate::resource::ResourceManager;
-use crate::style::{LinearGradient, Style};
->>>>>>> df560a85
 use crate::text::{TextConfig, TextContext};
 use crate::vg::{ImageId, Paint, Path};
 use vizia_input::{Modifiers, MouseState};
@@ -90,11 +82,7 @@
     pub draw_cache: &'a mut DrawCache,
     pub tree: &'a Tree<Entity>,
     pub(crate) data: &'a SparseSet<ModelDataStore>,
-<<<<<<< HEAD
-    pub views: &'a mut FnvHashMap<Entity, Box<dyn ViewHandler>>,
-=======
-    pub(crate) views: &'a FnvHashMap<Entity, Box<dyn ViewHandler>>,
->>>>>>> df560a85
+    pub(crate) views: &'a mut FnvHashMap<Entity, Box<dyn ViewHandler>>,
     pub resource_manager: &'a ResourceManager,
     pub text_context: &'a mut TextContext,
     pub text_config: &'a TextConfig,
@@ -104,17 +92,12 @@
 }
 
 macro_rules! style_getter_units {
-<<<<<<< HEAD
-    ($name:ident) => {
-        pub fn $name(&self) -> Units {
-=======
     (
         $(#[$meta:meta])*
         $name:ident
     ) => {
         $(#[$meta])*
-        pub fn $name(&self) -> Option<Units> {
->>>>>>> df560a85
+        pub fn $name(&self) -> Units {
             let result = self.style.$name.get(self.current);
             if let Some(Units::Pixels(p)) = result {
                 Units::Pixels(self.logical_to_physical(*p))
@@ -125,7 +108,6 @@
     };
 }
 
-<<<<<<< HEAD
 macro_rules! get_color_property {
     ($ty:ty, $name:ident) => {
         pub fn $name(&self) -> $ty {
@@ -137,16 +119,6 @@
             } else {
                 Color::rgba(0, 0, 0, 0)
             }
-=======
-macro_rules! style_getter_untranslated {
-    (
-        $(#[$meta:meta])*
-        $ty:ty, $name:ident
-    ) => {
-        $(#[$meta])*
-        pub fn $name(&self) -> Option<&$ty> {
-            self.style.$name.get(self.current)
->>>>>>> df560a85
         }
     };
 }
@@ -166,16 +138,7 @@
     };
 }
 
-<<<<<<< HEAD
 impl<'a> DrawContext<'a> {
-=======
-    /// Get the entity ID of the view currently being drawn.
-    pub fn current(&self) -> Entity {
-        self.current
-    }
-
-    /// Returns the bounding box of the current view.
->>>>>>> df560a85
     pub fn bounds(&self) -> BoundingBox {
         self.cache.get_bounds(self.current)
     }
@@ -316,7 +279,6 @@
 
     /// Function to convert physical pixels to logical points.
     pub fn physical_to_logical(&self, physical: f32) -> f32 {
-<<<<<<< HEAD
         self.style.physical_to_logical(physical)
     }
 
@@ -1110,122 +1072,6 @@
 
     pub fn sync_text_styles(&mut self) {
         self.text_context.sync_styles(self.current, self.style);
-=======
-        physical * self.style.dpi_factor as f32
-    }
-
-    /// Returns the scale factor for the root window.
-    pub fn scale_factor(&self) -> f32 {
-        self.style.dpi_factor as f32
-    }
-
-    style_getter_units!(
-        /// Returns the computed border width of the current view in physical pixels.
-        border_width
-    );
-    style_getter_units!(
-        /// Returns the computed border radius of the top-right corner of the current view in physical pixels.
-        border_radius_top_right
-    );
-    style_getter_units!(
-        /// Returns the computed border radius of the top-left corner of the current view in physical pixels.
-        border_radius_top_left
-    );
-    style_getter_units!(
-        /// Returns the computed border radius of the bottom-right corner of the current view in physical pixels.
-        border_radius_bottom_right
-    );
-    style_getter_units!(
-        /// Returns the computed border radius of the bottom-left corner of the current view in physical pixels.
-        border_radius_bottom_left
-    );
-    style_getter_units!(
-        /// Returns the computed outline width of the current view in physical pixels.
-        outline_width
-    );
-    style_getter_units!(
-        /// Returns the computed outline offset of the current view in physical pixels.
-        outline_offset
-    );
-    style_getter_units!(
-        /// Returns the computed outer-shadow horizontal offset of the current view in physical pixels.
-        outer_shadow_h_offset
-    );
-    style_getter_units!(
-        /// Returns the computed outer-shadow vertical offset of the current view in physical pixels.
-        outer_shadow_v_offset
-    );
-    style_getter_units!(
-        /// Returns the computed outer-shadow blur radius of the current view in physical pixels.
-        outer_shadow_blur
-    );
-    style_getter_units!(
-        /// Returns the child_left style property of the current view.
-        child_left
-    );
-    style_getter_units!(
-        /// Returns the child_right style property of the current view.
-        child_right
-    );
-    style_getter_units!(
-        /// Returns the child_top style property of the current view.
-        child_top
-    );
-    style_getter_units!(
-        /// Returns the child_bottom style property of the current view.
-        child_bottom
-    );
-    style_getter_untranslated!(
-        /// Returns the computed background color of the current view.
-        Color,
-        background_color
-    );
-    style_getter_untranslated!(
-        /// Returns the computed font color of the current view.
-        Color,
-        font_color
-    );
-    style_getter_untranslated!(
-        /// Returns the computed border color of the current view.
-        Color,
-        border_color
-    );
-    style_getter_untranslated!(
-        /// Returns the computed outline color of the current view.
-        Color,
-        outline_color
-    );
-    style_getter_untranslated!(
-        /// Returns the computed outer-shadow color of the current view.
-        Color,
-        outer_shadow_color
-    );
-    style_getter_untranslated!(
-        /// Returns the computed text selection color of the current view.
-        Color,
-        selection_color
-    );
-    style_getter_untranslated!(
-        /// Returns the computed text caret color of the current view.
-        Color,
-        caret_color
-    );
-    style_getter_untranslated!(LinearGradient, background_gradient);
-    style_getter_untranslated!(BorderCornerShape, border_shape_top_right);
-    style_getter_untranslated!(BorderCornerShape, border_shape_top_left);
-    style_getter_untranslated!(BorderCornerShape, border_shape_bottom_right);
-    style_getter_untranslated!(BorderCornerShape, border_shape_bottom_left);
-    style_getter_untranslated!(String, background_image);
-    style_getter_untranslated!(String, image);
-    style_getter_untranslated!(Vec<FamilyOwned>, font_family);
-    style_getter_untranslated!(Weight, font_weight);
-    style_getter_untranslated!(FontStyle, font_style);
-    style_getter_untranslated!(bool, text_wrap);
-
-    /// Returns the computed opacity of the current view.
-    pub fn opacity(&self) -> f32 {
-        self.cache.get_opacity(self.current)
->>>>>>> df560a85
     }
 
     pub fn draw_text(&mut self, canvas: &mut Canvas, origin: (f32, f32), justify: (f32, f32)) {
@@ -1288,21 +1134,12 @@
 
 impl<'a> DataContext for DrawContext<'a> {
     fn data<T: 'static>(&self) -> Option<&T> {
-<<<<<<< HEAD
         // return data for the static model.
-=======
-        // Returns data for the static model.
->>>>>>> df560a85
         if let Some(t) = <dyn Any>::downcast_ref::<T>(&()) {
             return Some(t);
         }
 
-<<<<<<< HEAD
         for entity in self.current.parent_iter(self.tree) {
-=======
-        for entity in self.current.parent_iter(&self.tree) {
-            // Get model data.
->>>>>>> df560a85
             if let Some(model_data_store) = self.data.get(entity) {
                 if let Some(model) = model_data_store.models.get(&TypeId::of::<T>()) {
                     return model.downcast_ref::<T>();
