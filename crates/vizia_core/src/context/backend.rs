--- conflicted
+++ resolved
@@ -250,15 +250,6 @@
 
     /// Massages the style system until everything is coherent
     pub fn process_visual_updates(&mut self) {
-<<<<<<< HEAD
-        // Not ideal
-        let tree = self.0.tree.clone();
-
-        // Apply z-order inheritance.
-        z_indexing_system(self.0, &tree);
-
-=======
->>>>>>> 4e391455
         // Apply visibility inheritance.
         visibility_system(self.0);
 
