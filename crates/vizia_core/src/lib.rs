#[cfg(feature = "serde")]
#[macro_use]
extern crate serde;

pub mod animation;
pub mod binding;
#[doc(hidden)]
pub mod cache;
pub mod context;
#[doc(hidden)]
pub mod entity;
pub mod environment;
pub mod events;
pub mod input;
pub mod layout;
pub mod localization;
pub mod model;
pub mod modifiers;
pub mod resource;
pub mod style;
mod systems;
pub(crate) mod text;
#[doc(hidden)]
pub mod tree;
pub mod view;
pub mod views;
pub mod window;
pub use resource::fonts;

mod storage;

/// Contains types and functions used for custom drawing within views. This is a re-export of [femtovg](https://docs.rs/femtovg/latest/femtovg/).
pub mod vg {
    pub use femtovg::*;
}

/// Contains types and functions used for loading and manipulating images. This is a re-export of [image](https://docs.rs/image/latest/image/).
pub mod image {
    pub use image::*;
}

/// Members which we recommend you wildcard-import.
#[doc(hidden)]
pub mod prelude {
    pub use super::animation::{AnimExt, Animation, AnimationBuilder};
    pub use super::binding::{
        Binding, Data, Index, Lens, LensExt, Model, Res, Setter, StaticLens, Then,
    };
    pub use super::context::{
        Context, ContextProxy, DataContext, DrawContext, EmitContext, EventContext, ProxyEmitError,
    };
    pub use super::entity::Entity;
    pub use super::environment::{Environment, EnvironmentEvent};
    pub use super::events::{Event, Propagation};
    pub use super::input::{Keymap, KeymapEntry, KeymapEvent};
    #[cfg(feature = "localization")]
    pub use super::localization::Localized;
    pub use super::modifiers::{
        AbilityModifiers, ActionModifiers, LayoutModifiers, StyleModifiers, TextModifiers,
    };
<<<<<<< HEAD
    pub use super::resource::fonts;
    pub use super::view::Handle;
=======
    pub use super::state::{Binding, Data, Lens, LensExt, Model, OrLens, Res, Setter, Wrapper};
>>>>>>> 4e5ad543
    pub use super::view::{Canvas, View};
    pub use super::views::*;
    pub use super::window::WindowModifiers;
    pub use vizia_derive::{Data, Lens, Model, Setter};
    pub use vizia_id::GenerationalId;
    pub use vizia_input::{Code, Key, KeyChord, Modifiers, MouseButton, MouseButtonState};
    pub use vizia_storage::{Tree, TreeExt};
    pub use vizia_window::{CursorIcon, WindowDescription, WindowEvent, WindowSize};

    pub use super::style::{
        BorderCornerShape, Color, Display, GradientDirection, GradientStop, LinearGradient,
        Opacity, Overflow, Visibility,
    };

    pub use cosmic_text::{FamilyOwned, Style as FontStyle, Weight};
    pub use morphorm::Units::*;
    pub use morphorm::{GeometryChanged, LayoutType, PositionType, Units};
    #[cfg(feature = "localization")]
    pub use unic_langid::{langid, LanguageIdentifier};
}

/// One very small function for abstracting debugging between web and desktop programming.
/// On the desktop, it will print to stdout, and on the web, it will print to the console log.
#[cfg(not(target_arch = "wasm32"))]
pub fn log(text: &str) {
    println!("{}", text);
}
#[cfg(target_arch = "wasm32")]
pub fn log(text: &str) {
    web_sys::console::log_1(&text.into());
}<|MERGE_RESOLUTION|>--- conflicted
+++ resolved
@@ -44,7 +44,7 @@
 pub mod prelude {
     pub use super::animation::{AnimExt, Animation, AnimationBuilder};
     pub use super::binding::{
-        Binding, Data, Index, Lens, LensExt, Model, Res, Setter, StaticLens, Then,
+        Binding, Data, Index, Lens, LensExt, Model, Res, Setter, StaticLens, Then, Wrapper,
     };
     pub use super::context::{
         Context, ContextProxy, DataContext, DrawContext, EmitContext, EventContext, ProxyEmitError,
@@ -58,13 +58,8 @@
     pub use super::modifiers::{
         AbilityModifiers, ActionModifiers, LayoutModifiers, StyleModifiers, TextModifiers,
     };
-<<<<<<< HEAD
     pub use super::resource::fonts;
-    pub use super::view::Handle;
-=======
-    pub use super::state::{Binding, Data, Lens, LensExt, Model, OrLens, Res, Setter, Wrapper};
->>>>>>> 4e5ad543
-    pub use super::view::{Canvas, View};
+    pub use super::view::{Canvas, Handle, View};
     pub use super::views::*;
     pub use super::window::WindowModifiers;
     pub use vizia_derive::{Data, Lens, Model, Setter};
