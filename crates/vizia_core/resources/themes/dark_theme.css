/* General */

* {
    color: #ffffff;
    /* border-color: blue;
    border-width: 1px; */
}

.icon {
    font-family: "Entypo", sans-serif;
}

root {
    background-color: #1d1d1d;
}

.container {
    width: auto;
    height: auto;
    row-between: 8px;
    col-between: 8px;
}

/* Backgrounds */

.bg-default {
    background-color: #343434;
}

.bg-lighter {
    background-color: #404040;
}

.bg-darker {
    background-color: #1d1d1d;
}

/* Button  */

button {
    border-radius: 4px;
    background-color: #484848;
    transition: background-color 0.1 0;
}

button label {
    color: #fff;
    child-space: 1s;
}

button:over {
    background-color: #666;
    transition: background-color 0.1 0;
}

button:active {
    background-color: #323232;
}

button.accent {
    background-color: #51afef;
    transition: background-color 0.1 0;
}

button.accent label {
    color: #181818;
}

button.accent:over {
    background-color: #80caff;
    transition: background-color 0.1 0;
}

button.accent:active {
    background-color: #3995d6;
}

button.outline {
    background-color: transparent;
    border-width: 1px;
    border-color: #51afef;
    transition: background-color 0.1 0;
}

button.outline label {
    color: #51afef;
}

button.outline:over {
    background-color: #80caff10;
    transition: background-color 0.1 0;
}

button.outline:active {
    background-color: #3995d610;
}

button.ghost {
    background-color: transparent;
    transition: background-color 0.1 0;
}

button.ghost label {
    color: #51afef;
}

button.ghost:over {
    background-color: #80caff10;
    transition: background-color 0.1 0;
}

button.ghost:active {
    background-color: #3995d610;
}

button:focus-visible {
    outline-width: 1px;
    outline-color: #51afef80;
    outline-offset: 3px;
}

button:disabled {
    border-width: 0px;
    background-color: #404040;
    border-color: #404040;
}

button.outline:disabled {
    background-color: transparent;
    border-width: 1px;
    border-color: #606060;
}

button.ghost:disabled {
    background-color: transparent;
}

button:disabled label {
    color: #888;
}

/* Checkbox */

checkbox {
    border-radius: 4px;
    border-width: 2px;
    border-color: #888;
    background-color: transparent;
    transition: background-color 0.1 0;
    transition: border-color 0.1 0;
    font: "icons";
}

checkbox:hover {
    border-color: #51afef;
    background-color: transparent;
    transition: background-color 0.1 0;
    transition: border-color 0.1 0;
}

checkbox:focus-visible {
    outline-width: 1px;
    outline-color: #51afef80;
    outline-offset: 3px;
}

checkbox:checked {
    background-color: #51afef;
    border-color: #51afef;
    color: #181818;
    transition: background-color 0.1 0;
    transition: border-color 0.1 0;
}

checkbox:disabled {
    border-color: #404040;
    transition: border-color 0.1 0;
}

checkbox:hover:disabled {
    background-color: transparent;
    transition: border-color 0.1 0;
}

checkbox:checked:hover {
    background-color: #80caff;
    border-color: #80caff;
    color: #181818;
    transition: background-color 0.1 0;
    transition: border-color 0.1 0;
}

checkbox:checked:disabled {
    background-color: #404040;
    border-color: #404040;
    color: #181818;
    transition: background-color 0.1 0;
    transition: border-color 0.1 0;
}

checkbox.intermediate {
    background-color: #51afef;
    border-color: #51afef;
    color: #181818;
    transition: background-color 0.1 0;
    transition: border-color 0.1 0;
}

/* Chip */

chip {
    border-radius: 16px;
}

/* Color Picker */

/* Datepicker */

datepicker {
    background-color: #343434;
    border-radius: 4px;
    child-space: 8px;
    row-between: 8px;
}

.datepicker-divisor {
    background-color: #2f2f2f;
}

.datepicker-calendar {
    width: auto;
    height: auto;
    left: 1s;
    right: 1s;
}

.datepicker-calendar-day {
    color: #888;
    cursor: hand;
}

.datepicker-calendar-day:checked {
    color: #181818;
    background-color: #51afef;
    border-radius: 4px;
}

.datepicker-calendar-day-disabled {
    color: #585858;
    cursor: arrow;
}

.datepicker-selected-date {
    color: #b0b0b0;
}

.datepicker-cancel {
    border-width: 2px;
    border-color: #ef5151;
    border-radius: 4px;
}

.datepicker-cancel label {
    color: #ef5151;
}

.datepicker-apply {
    border-radius: 4px;
    border-width: 2px;
    border-color: #51afef;
    background-color: #51afef;
}

.datepicker-apply label {
    color: #181818;
}

/* Date Time Picker */

datetimepicker {
    border-radius: 4px;
    background-color: #343434;
}

datetimepicker tabheader label {
    font: "icons";
}

datetimepicker tabheader:checked label {
    color: #51afef;
}

datetimepicker tabheader .indicator {
    background-color: #2f2f2f;
}

datetimepicker tabheader:checked .indicator {
    background-color: #51afef;
}

/* Dropdown */

dropdown {
    background-color: #282828;
    border-radius: 4px;
}

dropdown:focus-visible {
    outline-width: 1px;
    outline-color: #51afef;
    outline-offset: 3px;
}

/* dropdown label {
    child-space: 1s;
    background-color: red;
} */

dropdown popup {
    background-color: #282828;
    border-radius: 4px;
}

dropdown list label {
    color: #888;
    cursor: hand;
}

dropdown list label:checked {
    color: #fff;
}

dropdown list label:focus-visible {
    outline-width: 1px;
    outline-color: #51afef80;
    outline-offset: 3px;
}

dropdown list label:hover {
    background-color: #51afef11;
}

/* Element */

/* Image */

/* Knob */

knob {
<<<<<<< HEAD
    border-radius: 500px;
}

knob .knob-track {
    background-color: #343434;
    border-color: #3995d6;
=======
    background-color: #1d1d1d;
    border-radius: 100px;
}

knob .knob-track {
    background-color: #51afef;
>>>>>>> d898ea97
}

knob:focus-visible {
    outline-width: 1px;
    outline-color: #51afef80;
    outline-offset: 3px;
}

.knob-head {
    background-color: #343434;
<<<<<<< HEAD
    border-radius: 500px;
    border-width: 2px;
    border-color: #1d1d1d;
}

.knob-head-tick {
    background-color: white;
    border-radius: 1px;
}

ticks {
    border-width: 2px;
    background-color: #888;
    border-color: #3995d6;
}

=======
    border-width: 2px;
    border-color: #1d1d1d;
    border-radius: 100px;
    /* outer-shadow: 0 4 4 #00000088; BUGGY */
}

.knob-tick {
    background-color: #fff;
    border-radius: 1px;
}

>>>>>>> d898ea97
/* Label */

/* List */

/* Menu */

menucontroller {
    background-color: #323232;
}

menustack {
    border-radius: 4px;
    background-color: #323232;
}

menustack.vertical {
    border-top-left-radius: 0px;
    border-width: 1px;
    border-color: #424242;
}

menu {
    border-radius: 4px;
}

menubutton:hover {
    background-color: #424242;
}

/* Notification */

notification {
    background-color: #242424;
    border-top-right-radius: 4px;
    border-bottom-right-radius: 4px;
}

notification .color-strip {
    background-color: #51afef;
}

notification .notification-header {
    border-top-right-radius: 4px;
}

notification .icon label {
    color: #ffffff88;
}

notification .icon:checked label {
    color: #fff;
}

/* Picklist */

/* Popup */

popup {
    outer-shadow: 0 0 8 #00000026;
    opacity: 0%;
    transition: opacity 0.1 0;
}

popup:checked {
    opacity: 100%;
    transition: opacity 0.1 0;
}

/* Progress Bar */

/* Progress Steps */

/* Radio Button */

radiobutton {
    border-width: 2px;
    border-radius: 50%;
    border-color: #888;
    background-color: transparent;
    transition: background-color 0.1 0;
    transition: border-color 0.1 0;
}

radiobutton:hover {
    border-color: #51afef;
    transition: border-color 0.1 0;
}

radiobutton:focus-visible {
    outline-width: 1px;
    outline-color: #51afef80;
    outline-offset: 3px;
}

radiobutton:checked {
    border-color: #51afef;
    transition: border-color 0.1 0;
}

radiobutton:checked:hover {
    border-color: #80caff;
    transition: border-color 0.1 0;
}

radiobutton:disabled {
    border-color: #404040;
    transition: border-color 0.1 0;
}

radiobutton .inner {
    border-radius: 50%;
    background-color: #888;
    transition: width 0.15 0;
    transition: height 0.15 0;
    transition: background-color 0.1 0;
}

radiobutton:checked .inner {
    background-color: #51afef;
    transition: width 0.15 0;
    transition: height 0.15 0;
    transition: background-color 0.1 0;
}

radiobutton:hover .inner {
    background-color: #80caff;
    transition: background-color 0.1 0;
}

radiobutton:disabled .inner {
    background-color: #404040;
    transition: width 0.15 0;
    transition: height 0.15 0;
    transition: background-color 0.1 0;
}

/* Searchbox */

/* Scroll View */

/* Scroll Bar */

scrollbar {
    background-color: #181818;
}

scrollbar .thumb {
    background-color: #404040;
}

scrollbar .thumb:hover {
    background-color: #888;
}

scrollbar .thumb:focus {
    background-color: #888;
}

/* Slider */

slider {
    background-color: #51afef20;
    border-radius: 3px;
}

slider:focus-visible {
    outline-width: 1px;
    outline-color: #51afef80;
    outline-offset: 3px;
    border-radius: 4px;
}

slider .active {
    background-color: #51afef80;
    border-radius: 3px;
}

slider .thumb {
    background-color: #51afef;
    border-radius: 50%;
}

slider .thumb:hover {
    background-color: #80caff;
}

slider:disabled {
    background-color: #404040;
}

slider:disabled .active {
    background-color: #404040;
}

slider:disabled .thumb {
    background-color: #404040;
}

/* Named Slider */

namedslider {
    background-color: #282828;
    border-radius: 4px;
}

namedslider > textbox {
    color: #888;
}

namedslider slider label {
    background-color: transparent;
}

/* Spinbox */

spinbox {
    background-color: #282828;
    border-radius: 4px;
}

spinbox .spinbox-button {
    color: #888888;
    cursor: hand;
}

spinbox .spinbox-button:hover {
    color: #ffffff;
}

spinbox .spinbox-value {
    color: #ffffff;
}

spinbox textbox.spinbox-value {
    border-width: 0px;
    border-radius: 0px;
}

spinbox dropdown.spinbox-value {
    background-color: red;
    border-width: 0px;
}

spinbox picklist.spinbox-value {
    background-color: transparent;
    border-width: 0px;
    col-between: 4px;
}

/* Stack */

/* Switch */

switch .switch-handle-bg {
    border-radius: 6px;
    background-color: #343434;
    transition: background-color 0.1 0;
}

switch .switch-handle {
    background-color: #888888;
    border-radius: 50%;
    transition: background-color 0.1 0;
    transition: left 0.1 0;
}

switch:hover .switch-handle {
    background-color: #c4c4c4;
    transition: background-color 0.1 0;
}

switch:focus-visible {
    outline-width: 1px;
    outline-color: #51afef80;
    outline-offset: 3px;
}

switch:checked .switch-handle-bg {
    background-color: #51afef40;
    transition: background-color 0.1 0;
}

switch:checked .switch-handle {
    background-color: #51afef;
    transition: background-color 0.1 0;
}

switch:checked:hover .switch-handle {
    background-color: #80caff;
    transition: background-color 0.1 0;
}

switch:disabled * {
    background-color: #404040;
    transition: background-color 0.1 0;
}

switch:hover:disabled * {
    background-color: #404040;
    transition: background-color 0.1 0;
}

switch:checked:disabled * {
    background-color: #404040;
    transition: background-color 0.1 0;
}

switch:checked:hover:disabled * {
    background-color: #404040;
    transition: background-color 0.1 0;
}
/* Tab */

tabview {
    background-color: #343434;
    layout-type: column;
}

tabview tabheader label {
    color: #888;
}

tabview tabheader:checked label {
    color: #fff;
}

tabview.vertical tabheader label {
    color: #888;
}

tabview.vertical tabheader:checked label {
    color: #fff;
}

tabview tabheader .indicator {
    background-color: transparent;
    height: 2px;
    width: 1s;
}

tabview.vertical tabheader .indicator {
    background-color: transparent;
    height: 1s;
    width: 2px;
}

tabview tabheader:checked .indicator {
    background-color: #51afef;
}

/* Table */

table {
    border-radius: 4px;
    background-color: #343434;
}

.table-column-title {
    font: "roboto-bold";
}

.table-column-icon {
    font: "icons";
}

.table-row-divisor {
    background-color: #404040;
}

.table-element {
    background-color: transparent;
}

.table-element-colored {
    background-color: #51afef20;
    border-radius: 4px;
    color: #51afef;
}

/* Textbox */

textbox {
    border-width: 1px;
    border-radius: 4px;
    border-color: #282828;
    background-color: #282828;
    transition: border-color 0.1 0;
    transition: background-color 0.1 0;
    /* outer-shadow: 0 0 0 transparent; */
}

textbox textboxlabel {
    color: #fff;
    transition: color 0.1 0;
}

textbox:checked {
    border-width: 1px;
    border-color: #51afef;
    background-color: #1d1d1d;
    outer-shadow: 0 4 4 #00000026;
    transition: border-color 0.1 0;
    transition: outer-shadow 0.1 0;
}

textbox:checked .textbox_content {
    caret-color: #51afef;
    selection-color: #51afef40;
}

textbox:disabled textboxlabel {
    color: #888;
    transition: color 0.1 0;
}

textbox:focus-visible {
    border-color: #51afef80;
    transition: border-color 0.1 0;
}

textbox.error {
    border-color: #ef5151;
    border-width: 1px;
    transition: border-color 0.1 0;
    background-color: #3c2c2c;
}

/* Time Picker */

timepicker {
    background-color: #343434;
    border-radius: 4px;
}

/* Digital Time Picker */

digitaltimepicker {
    background-color: #343434;
    border-radius: 4px;
}

digitaltimepicker .digitaltimepicker-dot {
    border-radius: 4px;
    background-color: #282828;
}

digitaltimepicker textbox {
    font-size: 24px;
}

/* Radial Time Picker */

analogtimepicker {
    background-color: #343434;
    border-radius: 4px;
    width: 160px;
    height: 160px;
}

analogtimepicker .clock-face {
    border-radius: 50%;
    background-color: #484848;
    width: 180px;
    height: 180px;
}

analogtimepicker .clock-hand {
    background-color: #51afef;
}

analogtimepicker .center-dot {
    border-radius: 50%;
    background-color: #51afef;
}

analogtimepicker .marker {
    border-radius: 50%;
    cursor: hand;
    background-color: transparent;
}

analogtimepicker .marker:checked {
    background-color: #51afef;
    color: #181818;
}

analogtimepicker .time-selector-wrapper {
    background-color: #343434;
    border-radius: 4px;
    overflow: hidden;
}

analogtimepicker .time-selector-wrapper button {
    border-radius: 0px;
    background-color: transparent;
}

analogtimepicker .time-selector-wrapper button label {
    color: #888;
}

analogtimepicker .time-selector-wrapper button label {
    color: #888;
}

analogtimepicker .time-selector-wrapper button:hover label {
    color: #fff;
}

analogtimepicker .time-selector-wrapper button:checked label {
    color: #fff;
}

analogtimepicker .time-selector-wrapper button .indicator {
    background-color: transparent;
    top: 1s;
}

analogtimepicker .time-selector-wrapper button:checked .indicator {
    background-color: #51afef;
}

/* Tooltip */

tooltip .tooltip-wrapper {
    background-color: #51afef;
    border-radius: 4px;
}

tooltip .title {
    font-size: 18px;
}

tooltip .subtitle {
    color: #00000088;
}

tooltip .tooltip-wrapper > label {
    color: #181818;
}

tooltip button {
    border-color: #181818;
}

.tooltip-pointer-wrapper {
    width: 16px;
    height: 12px;
    overflow: hidden;
    left: 4px;
}

.tooltip-pointer {
    width: 12px;
    height: 12px;
    background-color: #51afef;
    border-radius: 2px;
}

/* Tree */

/* Modal */

.modal {
    background-color: #323232;
    border-radius: 4px;
    border-width: 1px;
    border-color: #424242;
}

.modal label {
    color: #888;
}

.modal .title {
    color: #fff;
    font-size: 18px;
}<|MERGE_RESOLUTION|>--- conflicted
+++ resolved
@@ -347,21 +347,12 @@
 /* Knob */
 
 knob {
-<<<<<<< HEAD
     border-radius: 500px;
 }
 
 knob .knob-track {
     background-color: #343434;
     border-color: #3995d6;
-=======
-    background-color: #1d1d1d;
-    border-radius: 100px;
-}
-
-knob .knob-track {
-    background-color: #51afef;
->>>>>>> d898ea97
 }
 
 knob:focus-visible {
@@ -372,7 +363,6 @@
 
 .knob-head {
     background-color: #343434;
-<<<<<<< HEAD
     border-radius: 500px;
     border-width: 2px;
     border-color: #1d1d1d;
@@ -389,19 +379,6 @@
     border-color: #3995d6;
 }
 
-=======
-    border-width: 2px;
-    border-color: #1d1d1d;
-    border-radius: 100px;
-    /* outer-shadow: 0 4 4 #00000088; BUGGY */
-}
-
-.knob-tick {
-    background-color: #fff;
-    border-radius: 1px;
-}
-
->>>>>>> d898ea97
 /* Label */
 
 /* List */
