/* Button */

button {
    width: auto;
    height: 32px;
    child-left: 8px;
    child-right: 8px;
    child-top: 4px;
    child-bottom: 4px;
    overflow: visible;
}

button label {
    child-space: 1s;
}

button.icon {
    width: 32px;
    height: 32px;
    child-space: 1s;
}

/* Checkbox */

checkbox {
    width: 20px;
    height: 20px;
    child-space: 1s;
}

/* Chip */

chip {
    width: auto;
    height: auto;
    child-left: 8px;
    child-right: 8px;
    child-top: 4px;
    child-bottom: 4px;
}

chip label {
    height: auto;
    width: auto;
}

/* Color picker */

/* Datepicker */

datepicker {
    width: 252px;
    height: 289px;
    child-space: 8px;
    row-between: 8px;
}

.datepicker-header {
    width: 1s;
    height: auto;
    col-between: 4px;
}

.datepicker-header picklist dropdown popup {
    left: -28px;
    width: 131px;
}

.datepicker-divisor {
    width: 1s;
    height: 1px;
}

.datepicker-calendar {
    width: auto;
    height: auto;
    left: 1s;
    right: 1s;
}

.datepicker-calendar-header {
    child-space: 1s;
    width: 32px;
    height: 32px;
}

.datepicker-calendar-day {
    width: 32px;
    height: 32px;
    child-space: 1s;
}

.datepicker-calendar-day-disabled {
    width: 32px;
    height: 32px;
    child-space: 1s;
}

.datepicker-selected-date {
    left: 1s;
    right: 1s;
}

.datepicker-actions-container {
    left: 1s;
    right: 1s;
    col-between: 4px;
}

.datepicker-cancel {
    width: auto;
    height: auto;
}

.datepicker-cancel label {
    top: 2px;
    bottom: 2px;
    right: 8px;
    left: 8px;
}

.datepicker-apply {
    width: auto;
    height: auto;
}

.datepicker-apply label {
    top: 2px;
    bottom: 2px;
    right: 8px;
    left: 8px;
}

/* Date Time Picker */

datetimepicker {
    height: 322px;
    width: 252px;
}

datetimepicker tabheader {
    width: 1s;
}

datetimepicker tabheader label {
    width: 1s;
    height: 32px;
    child-space: 1s;
}

datetimepicker tabheader .indicator {
    height: 1px;
}

/* Dropdown */

dropdown {
    height: 32px;
}

dropdown .title {
    width: 1s;
    height: 1s;
    child-left: 8px;
    child-right: 4px;
    child-top: 1s;
    child-bottom: 1s;
}

dropdown popup {
    width: 100%;
    height: auto;
}

dropdown popup list {
    width: 100%;
    height: auto;
    child-top: 4px;
    child-bottom: 4px;
}

dropdown list label {
    width: 100%;
    height: 32px;
    child-left: 6px;
    child-top: 1s;
    child-bottom: 1s;
}

dropdown vstack {
    child-space: auto;
}

/* Element */

/* Image */

image {
    width: auto;
    height: auto;
}

/* Knob */

knob {
    width: 32px;
    height: 32px;
}

knob.small {
    width: 24px;
    height: 24px;
}

.knob-track {
    width: 1s;
    height: 1s;
}

.knob-head {
    width: 1s;
    height: 1s;
    top: 2px;
    left: 2px;
    right: 2px;
    bottom: 2px;
}

.knob-tick {
    width: 2px;
    height: 8px;
    left: 1s;
    right: 1s;
    top: 2px;
    bottom: 1s;
}

knob.small .knob-tick {
    height: 4px;
}

/* Label */

label {
    width: auto;
    height: auto;
    max-width: 100%;
    min-width: 0px;
    layout-type: row;
    child-space: auto;
    child-left: 0px;
}

label.icon {
    font-family: "Entypo", sans-serif;
}

label.material-icon {
    font-family: "Material Icons", sans-serif;
}

/* List */

/* Menu */

menu {
    overflow: visible;
}

menu > menustack {
    position-type: self-directed;
    z-index: 1000;
    display: none;
}

menu:selected > menustack {
    display: flex;
}

menustack {
    width: auto;
    height: auto;
    overflow: visible;
    col-between: 4px;
}

menustack.vertical {
    layout-type: column;
    child-top: 4px;
    child-bottom: 4px;
}

menustack.horizontal {
    layout-type: row;
}

menustack.vertical > menu > menustack {
    left: 100%;
}

menustack.horizontal > menu > menustack {
    top: 100%;
}

menustack.vertical > menu > hstack > .menu_arrow {
    display: flex;
    font: "material";
    left: 1s;
    top: 1s;
    bottom: 1s;
}

menucontroller {
    width: 0px;
    height: 0px;
    overflow: visible;
}

menucontroller label {
    left: 8px;
    right: 8px;
}

.menu_arrow {
    display: none;
}

/* Notification */

notification {
    width: 420px;
    height: auto;
}

notification .color-strip {
    width: 2px;
    height: 1s;
}

notification .notification-header {
    width: 1s;
    height: auto;
    child-left: 12px;
    child-right: 4px;
    child-top: 4px;
    child-bottom: 4px;
    col-between: 12px;
}

notification .notification-header label {
    width: 1s;
}

notification .notification-container {
    width: 1s;
    height: auto;
    child-left: 16px;
    child-right: 16px;
    child-top: 8px;
    child-bottom: 8px;
    overflow: visible;
}

notification .notification-container label {
    width: 1s;
    height: auto;
    overflow: visible;
}

notification .icon-container {
    width: auto;
    height: auto;
    col-between: 0px;
}

notification .icon {
    width: 24px;
    height: 24px;
    child-space: 1s;
}

notification .icon label {
    width: auto;
    height: auto;
}

/* Picklist */

/* Popup */

popup {
    width: auto;
    height: auto;
    display: none;
    opacity: 0;
}

popup:checked {
    display: flex;
    opacity: 1;
}

/* Progress Bar */

/* Progress Steps */

/* Radiobutton */

radiobutton {
    width: 16px;
    height: 16px;
    child-space: 1s;
}

radiobutton .inner {
    width: 0px;
    height: 0px;
}

radiobutton:checked .inner {
    width: 8px;
    height: 8px;
}

radiobutton:disabled .inner {
    width: 8px;
    height: 8px;
}

/* Searchbox */

/* Scroll View */

scrollview {
    overflow: hidden;
}

scrollview > .scroll_content {
    width: auto;
    height: auto;
    min-width: 100%;
    min-height: 100%;
    position-type: self-directed;
}

scrollview > scrollbar.horizontal {
    width: 1s;
    height: 8px;
    left: 0px;
    right: 0px;
    top: 1s;
    bottom: 0px;
}

scrollview > scrollbar.vertical {
    width: 8px;
    height: 1s;
    left: 1s;
    top: 0px;
    bottom: 0px;
    right: 0px;
}

/* Scroll Bar */

scrollbar.horizontal {
    height: 8px;
}

scrollbar.vertical {
    width: 8px;
}

scrollbar .thumb {
    min-width: 4px;
    min-height: 4px;
}

scrollbar.horizontal .thumb {
    height: 1s;
}

scrollbar.vertical .thumb {
    width: 1s;
}

/* Slider */

slider {
    height: 8px;
    width: 1s;
    border-radius: 2px;
}

slider.vertical {
    top: auto;
    bottom: auto;
    height: 1s;
    width: 8px;
}

slider .thumb {
    width: 16px;
    height: 16px;
    top: 1s;
    bottom: 1s;
    child-space: 1s;
}

/* Named Slider */

namedslider {
    height: 28px;
    child-top: 1s;
    child-bottom: 1s;
    child-space: 2px;
    child-left: 2px;
    child-right: 0px;
    col-between: 4px;
}

namedslider > textbox {
    min-width: 55px;
}

namedslider slider {
    width: 1s;
    height: 1s;
    top: 0px;
    bottom: 0px;
}

namedslider slider label {
    left: 4px;
    top: 1s;
    bottom: 1s;
    right: 4px;
}

/* Spinbox */

spinbox {
    child-space: 1s;
    child-left: 4px;
    child-right: 4px;
}

spinbox.horizontal {
    layout-type: row;
    height: 32px;
}

spinbox.vertical {
    layout-type: column;
    width: 32px;
}

spinbox.vertical {
    child-top: 4px;
    child-bottom: 4px;
}

spinbox .container {
    width: auto;
}

spinbox .spinbox-button {
    height: 24px;
    child-space: 1s;
}

spinbox.horizontal .spinbox-button {
    width: 24px;
}

spinbox.vertical .spinbox-button {
    width: 1s;
}

spinbox .spinbox-value {
    width: 1s;
    height: 1s;
    child-space: 1s;
}

spinbox label.spinbox-value {
    width: auto;
    left: 1s;
    right: 1s;
}

spinbox textbox.spinbox-value {
    width: auto;
    min-width: 24px;
    height: 24px;
    child-space: 1s;
    left: 4px;
    right: 4px;
}

spinbox textbox.spinbox-value textboxcontainer {
    min-width: 32px;
    child-space: 1s;
    width: auto;
}

spinbox textbox.spinbox-value textboxlabel {
    width: auto;
}

spinbox picklist.spinbox-value {
    width: 1s;
    child-space: 1s;
}

spinbox picklist.spinbox-value dropdown {
    width: 100%;
}

spinbox picklist.spinbox-value .title {
    width: 1s;
    col-between: 4px;
}

spinbox picklist.spinbox-value .title label {
    left: 1s;
    right: 1s;
}

/* Stack */

zstack > * {
    position-type: self-directed;
}

/* Switch */

switch {
    width: 30px;
    height: 18px;
}

switch .switch-handle {
    left: 0px;
    width: 18px;
    height: 18px;
    transition: left 0.1 0;
}

switch .switch-handle-bg {
    width: 30px;
    height: 12px;
    top: 1s;
    bottom: 1s;
    transition: background-color 0.1 0;
}

switch:checked .switch-handle {
    left: 12px;
    transition: left 0.1 0;
}

/* Tab */

tabview {
    width: 1s;
    height: 1s;
}

tabview.vertical {
    layout-type: row;
}

tabview.vertical tabheader {
    layout-type: row;
}

tabview .tabview-tabheader-wrapper {
    layout-type: row;
}

tabview.vertical .tabview-tabheader-wrapper {
    layout-type: column;
}

.tabview-tabheader-wrapper {
    height: auto;
    col-between: 1px;
}

tabheader {
    width: auto;
    height: 32px;
}

tabheader label {
    height: 1s;
    child-left: 4px;
    child-right: 4px;
    child-top: 1s;
    child-bottom: 1s;
}

tabheader .indicator {
    height: 2px;
}

/* tabheader label {
    top: 4px;
    bottom: 4px;
    left: 8px;
    right: 8px;
} 

.tabview-content-wrapper {
    width: 1s;
    height: 1s;
} */

/* Table */

table {
    child-left: 4px;
    child-top: 4px;
    child-right: 4px;
    child-bottom: 4px;
}

tablecolumn * {
    row-between: 4px;
}

.table-column-header {
    height: 30px;
    bottom: 8px;
}

.table-column-title {
    child-left: 5px;
    width: 1s;
    height: 1s;
}

.table-column-icon {
    width: 30px;
    child-space: 1s;
}

.table-row-divisor {
    height: 1px;
}

.table-element {
    width: 1s;
    height: 32px;
    child-space: 1s;
    child-left: 4px;
}

.table-element-colored {
    left: 4px;
    top: 1s;
    bottom: 1s;
    child-space: 1s;
    child-left: 8px;
    child-right: 8px;
    child-top: 2px;
    child-bottom: 2px;
}

/* Textbox */

textbox {
    width: auto;
    height: auto;
    child-left: 5px;
    child-right: 5px;
    child-top: 2px;
    child-bottom: 2px;
    min-width: 0px;
}

textbox .textbox_content {
    layout-type: row;
    width: auto;
    height: auto;
    min-width: 0px;
    overflow: visible;
}

textbox .textbox_container {
    width: 1s;
    height: 1s;
    min-width: 0px;
    min-height: 0px;
    child-right: 1s;
    child-bottom: 1s;
    overflow: visible;
}

textbox.align_right .textbox_container {
    child-right: 0px;
    child-left: 1s;
}

textbox.align_right .textbox_content {
    child-right: 0px;
    child-left: 1s;
}

textbox.align_center .textbox_container {
    child-left: 1s;
}

textbox.align_center .textbox_content {
    child-right: 1s;
    child-left: 1s;
}

textbox.multi_line_wrapped .textbox_content {
    max-width: 100%;
}

textbox.single_line .textbox_container {
    min-height: auto;
}

textbox.single_line {
    min-height: auto;
}

textbox.multi_line_wrapped {
    min-height: 28px;
}

textbox.multi_line_unwrapped {
    min-height: 28px;
}

/* Time Picker */

timepicker digitaltimepicker {
    width: 1s;
}

<<<<<<< HEAD
timepicker digitaltimepicker .digitaltimepicker-button-wrapper {
    left: 1s;
=======
checkbox {
    font-family: Entypo, sans-serif;
}

image {
    width: auto;
    height: auto;
>>>>>>> 8359c4df
}

/* Digital Time Picker */

digitaltimepicker {
    height: auto;
    width: auto;
    child-space: 8px;
    col-between: 8px;
}

digitaltimepicker > spinbox {
    width: 120px;
}

digitaltimepicker .digitaltimepicker-button-wrapper {
    child-top: 1s;
    child-bottom: 1s;
    height: 1s;
}

digitaltimepicker .digitaltimepicker-dots-wrapper {
    width: auto;
    height: 1s;
    child-space: 1s;
    row-between: 8px;
}

digitaltimepicker .digitaltimepicker-dot {
    width: 6px;
    height: 6px;
}

/* Radial Time Picker */

analogtimepicker {
    child-space: 8px;
    border-radius: 4px;
}

analogtimepicker .clock-face {
    child-space: 1s;
}

analogtimepicker .clock-hand {
    width: 1px;
    height: 80px;
}

analogtimepicker .center-dot {
    width: 4px;
    height: 4px;
}

analogtimepicker .marker {
    width: 32px;
    height: 32px;
    child-space: 1s;
}

analogtimepicker .controls-wrapper {
    top: 1s;
    bottom: 1s;
    right: 1s;
    left: 1s;
    width: auto;
    height: 80px;
    row-between: 1s;
    child-left: 1s;
    child-right: 1s;
}

analogtimepicker .time-selector-wrapper {
    height: auto;
    overflow: hidden;
}

analogtimepicker .time-selector-wrapper button {
    width: 30px;
    child-left: 0px;
    child-right: 0px;
    child-top: 0px;
    child-bottom: 0px;
}

analogtimepicker .time-selector-wrapper button label {
    left: 4px;
    right: 4px;
    top: 1s;
    bottom: 1s;
    width: 1s;
    height: 1s;
    child-space: 1s;
}

analogtimepicker .time-selector-wrapper button .indicator {
    top: 1s;
    width: 100%;
    height: 2px;
}

/* Tooltip */

tooltip {
    height: auto;
}

tooltip .tooltip-wrapper {
    child-space: 8px;
}

tooltip .tooltip-button-wrapper {
    top: 8px;
    left: 1s;
    width: auto;
    height: auto;
    col-between: 8px;
}

.tooltip-pointer-wrapper {
    width: 16px;
    height: 12px;
    overflow: hidden;
    left: 4px;
}

.tooltip-pointer {
    width: 12px;
    height: 12px;
    background-color: #51afef;
    border-radius: 2px;
}

/* Tree */

/* Modal */

.modal {
    width: 200px;
    space: 1s;
    overflow: visible;
    child-space: 8px;
    row-between: 16px;
}

.modal label {
    width: auto;
    height: auto;
}

.modal button {
    top: 8px;
}

.modal .title {
    bottom: 4px;
}

<<<<<<< HEAD
.modal .accent {
=======
menustack.vertical > menu > hstack > .menu_arrow {
    display: flex;
    font-family: "Material Icons";
>>>>>>> 8359c4df
    left: 1s;
}<|MERGE_RESOLUTION|>--- conflicted
+++ resolved
@@ -843,10 +843,6 @@
     width: 1s;
 }
 
-<<<<<<< HEAD
-timepicker digitaltimepicker .digitaltimepicker-button-wrapper {
-    left: 1s;
-=======
 checkbox {
     font-family: Entypo, sans-serif;
 }
@@ -854,7 +850,19 @@
 image {
     width: auto;
     height: auto;
->>>>>>> 8359c4df
+}
+
+zstack > * {
+    position-type: self-directed;
+}
+
+slider {
+    height: 5px;
+    width: 1s;
+}
+
+timepicker digitaltimepicker .digitaltimepicker-button-wrapper {
+    left: 1s;
 }
 
 /* Digital Time Picker */
@@ -950,6 +958,101 @@
     child-space: 1s;
 }
 
+scrollview > .scroll_content {
+    min-width: 100%;
+    min-height: 100%;
+    width: auto;
+    height: auto;
+    position-type: self-directed;
+}
+
+scrollview > scrollbar.horizontal {
+    left: 0px;
+    width: 1s;
+    right: 14px;
+
+    top: 1s;
+    height: 14px;
+    bottom: 0px;
+}
+
+scrollview > scrollbar.vertical {
+    top: 0px;
+    height: 1s;
+    bottom: 0px;
+
+    left: 1s;
+    width: 14px;
+    right: 0px;
+}
+
+popup {
+    display: none;
+    opacity: 0;
+}
+
+popup:checked {
+    display: flex;
+    opacity: 1;
+}
+
+menucontroller {
+    width: 0px;
+    height: 0px;
+    overflow: visible;
+}
+
+menustack {
+    width: auto;
+    height: auto;
+    overflow: visible;
+}
+
+menu {
+    overflow: visible;
+}
+
+menustack.vertical {
+    layout-type: column;
+}
+
+menustack.horizontal {
+    layout-type: row;
+}
+
+menu > menustack {
+    position-type: self-directed;
+    z-index: 1000;
+    display: none;
+}
+
+menu:selected > menustack {
+    display: flex;
+}
+
+menustack.vertical > menu > menustack {
+    left: 100%;
+}
+
+menustack.horizontal > menu > menustack {
+    top: 100%;
+}
+
+.menu_arrow {
+    display: none;
+}
+
+menustack.vertical > menu > hstack > .menu_arrow {
+    display: flex;
+    font-family: "Material Icons";
+    left: 1s;
+    top: 1s;
+    bottom: 1s;
+    width: 1s;
+    height: 1s;
+    child-space: 1s;
+}
+
 analogtimepicker .time-selector-wrapper button .indicator {
     top: 1s;
     width: 100%;
@@ -1013,12 +1116,6 @@
     bottom: 4px;
 }
 
-<<<<<<< HEAD
 .modal .accent {
-=======
-menustack.vertical > menu > hstack > .menu_arrow {
-    display: flex;
-    font-family: "Material Icons";
->>>>>>> 8359c4df
     left: 1s;
 }