--- conflicted
+++ resolved
@@ -20,33 +20,18 @@
 vizia_id = { path = "../vizia_id" }
 vizia_window = { path = "../vizia_window" }
 
-<<<<<<< HEAD
 accesskit = "0.12"
 winit = { version = "0.29", default-features = false }
-femtovg = "0.8.2"
+femtovg = "0.9"
 glutin = { version = "0.31", default-features = false, optional = true }
 copypasta = {version = "0.10", optional = true, default-features = false }
 
 [target.'cfg(not(target_arch = "wasm32"))'.dependencies]
 accesskit_winit = { version = "0.18", optional = true }
 glutin = { version = "0.31", default-features = false }
-femtovg = "0.8.2"
+femtovg = "0.9"
 glutin-winit = { version = "0.4", default-features = false, features = ["egl", "glx", "wgl"] }
 raw-window-handle = "0.5"
-=======
-accesskit = { version = "0.11.0", default-features = false }
-winit = { version = "0.28.6", default-features = false }
-femtovg = "0.7.0"
-glutin = { version = "0.30.8", default-features = false, optional = true }
-copypasta = {version = "0.8.2", optional = true, default-features = false }
-
-[target.'cfg(not(target_arch = "wasm32"))'.dependencies]
-accesskit_winit = { version = "0.14.0", default-features = false }
-glutin = { version = "0.30.8", default-features = false }
-femtovg = "0.7.0"
-glutin-winit = { version = "0.3.0", default-features = false, features = ["egl", "glx", "wgl"] }
-raw-window-handle = "0.5.2"
->>>>>>> 34be9184
 
 [target.'cfg(target_arch = "wasm32")'.dependencies]
 wasm-bindgen = { version = "0.2" }
