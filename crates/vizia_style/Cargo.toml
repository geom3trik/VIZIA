--- conflicted
+++ resolved
@@ -12,12 +12,7 @@
 cssparser = "0.29.6"
 femtovg = "0.7.0"
 selectors = { version = "0.23.0", path = "./selectors" }
-<<<<<<< HEAD
-morphorm = {path = "../../../morphorm" }
-# morphorm = {git = "https://github.com/vizia/morphorm", rev = "fe7c4632b7f08e29bf36ffad2bf0ce45ce049fbf" }
-=======
 # morphorm = {path = "../../../morphorm" }
 morphorm = "0.6.2"
->>>>>>> 29d76c39
 smallvec = "1.0"
 bitflags = "2.1.0"