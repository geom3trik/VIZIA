[package]
name = "vizia_baseview"
version = "0.1.0"
authors = ["George Atkinson <geomyles@yahoo.co.uk>", "Billy Messenger <BillyDM@protonmail.com>"]
edition = "2021"
license = "MIT"
repository = "https://github.com/vizia/vizia"
description = "Baseview backend for vizia"

[dependencies]
vizia_core = { path = "../vizia_core" }
vizia_input = { path = "../vizia_input" }
vizia_id = { path = "../vizia_id" }

baseview = { git = "https://github.com/RustAudio/baseview.git", rev = "7001c2521fa1a439a01967cb881b411cd75d9ee0", features = ["opengl"] }
raw-window-handle = "0.4.2"
femtovg = "0.4.0"
<<<<<<< HEAD
# femtovg = { git = "https://github.com/rhelmot/femtovg", rev = "e1f3f05cc050c0ed69ca702b368bb5d4eb2cabff", default-features = false }
=======
# femtovg = { git = "https://github.com/rhelmot/femtovg", rev = "09f4837fff4d2cd58ddc4674d0d7e1296a4123aa", default-features = false }
>>>>>>> 206f356b
#femtovg = { path = "../../../femtovg", default-features = false }
lazy_static = "1.4.0"<|MERGE_RESOLUTION|>--- conflicted
+++ resolved
@@ -15,10 +15,6 @@
 baseview = { git = "https://github.com/RustAudio/baseview.git", rev = "7001c2521fa1a439a01967cb881b411cd75d9ee0", features = ["opengl"] }
 raw-window-handle = "0.4.2"
 femtovg = "0.4.0"
-<<<<<<< HEAD
-# femtovg = { git = "https://github.com/rhelmot/femtovg", rev = "e1f3f05cc050c0ed69ca702b368bb5d4eb2cabff", default-features = false }
-=======
 # femtovg = { git = "https://github.com/rhelmot/femtovg", rev = "09f4837fff4d2cd58ddc4674d0d7e1296a4123aa", default-features = false }
->>>>>>> 206f356b
 #femtovg = { path = "../../../femtovg", default-features = false }
 lazy_static = "1.4.0"