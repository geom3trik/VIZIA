use crate::application::ApplicationRunner;
use baseview::gl::GlConfig;
use baseview::{
    Event, EventStatus, Window, WindowHandle, WindowHandler, WindowOpenOptions, WindowScalePolicy,
};
use gl::types::GLint;
use gl_rs as gl;
use raw_window_handle::HasRawWindowHandle;
use skia_safe::gpu::gl::FramebufferInfo;
use skia_safe::gpu::{
    self, backend_render_targets, context_options, ContextOptions, SurfaceOrigin,
};
use skia_safe::{ColorType, Surface};

use crate::proxy::BaseviewProxy;
use vizia_core::backend::*;
use vizia_core::prelude::*;

/// Handles a vizia_baseview application
pub(crate) struct ViziaWindow {
    application: ApplicationRunner,
    #[allow(clippy::type_complexity)]
    on_idle: Option<Box<dyn Fn(&mut Context) + Send>>,

    pub gr_context: skia_safe::gpu::DirectContext,
}

impl ViziaWindow {
    fn new(
        mut cx: Context,
        win_desc: WindowDescription,
        window_scale_policy: WindowScalePolicy,
        window: &mut baseview::Window,
        builder: Option<Box<dyn FnOnce(&mut Context) + Send>>,
        on_idle: Option<Box<dyn Fn(&mut Context) + Send>>,
    ) -> ViziaWindow {
        let context = window.gl_context().expect("Window was created without OpenGL support");

        unsafe { context.make_current() };

        // Build skia renderer
        gl::load_with(|s| context.get_proc_address(s));
        let interface = skia_safe::gpu::gl::Interface::new_load_with(|name| {
            if name == "eglGetCurrentDisplay" {
                return std::ptr::null();
            }
            context.get_proc_address(name)
        })
        .expect("Could not create interface");

        // https://github.com/rust-skia/rust-skia/issues/476
        let mut context_options = ContextOptions::new();
        context_options.skip_gl_error_checks = context_options::Enable::Yes;

<<<<<<< HEAD
        let mut gr_context = skia_safe::gpu::DirectContext::new_gl(interface, &context_options)
=======
        let mut gr_context = skia_safe::gpu::direct_contexts::make_gl(interface, &context_options)
>>>>>>> ef9405e2
            .expect("Could not create direct context");

        let fb_info = {
            let mut fboid: GLint = 0;
            unsafe { gl::GetIntegerv(gl::FRAMEBUFFER_BINDING, &mut fboid) };

            FramebufferInfo {
                fboid: fboid.try_into().unwrap(),
                format: skia_safe::gpu::gl::Format::RGBA8.into(),
                ..Default::default()
            }
        };

        let surface = create_surface(
            (win_desc.inner_size.width as i32, win_desc.inner_size.height as i32),
            fb_info,
            &mut gr_context,
        );

        // Assume scale for now until there is an event with a new one.
        // Assume scale for now until there is an event with a new one.
        // Scaling is a combination of the window's scale factor (which is usually determined by the
        // operating system, or explicitly overridden by a hosting application) and a custom user
        // scale factor.
        let (use_system_scaling, window_scale_factor) = match window_scale_policy {
            WindowScalePolicy::ScaleFactor(scale) => (false, scale),
            // NOTE: This is not correct, but we should get a `Resized` event to correct this
            //       immediately after the window is created
            WindowScalePolicy::SystemScaleFactor => (true, 1.0),
        };
        let dpi_factor = window_scale_factor * win_desc.user_scale_factor;

        BackendContext::new(&mut cx).add_main_window(&win_desc, surface, dpi_factor as f32);
<<<<<<< HEAD
=======
        BackendContext::new(&mut cx).add_window(WindowView {});
>>>>>>> ef9405e2

        cx.remove_user_themes();
        if let Some(builder) = builder {
            (builder)(&mut cx);
        }

        let application =
            ApplicationRunner::new(cx, gr_context, use_system_scaling, window_scale_factor);
        unsafe { context.make_not_current() };

        ViziaWindow { application, on_idle, gr_context }
    }

    /// Open a new child window.
    ///
    /// * `parent` - The parent window.
    /// * `app` - The Vizia application builder.
    pub fn open_parented<P, F>(
        parent: &P,
        win_desc: WindowDescription,
        scale_policy: WindowScalePolicy,
        app: F,
        on_idle: Option<Box<dyn Fn(&mut Context) + Send>>,
        ignore_default_theme: bool,
        text_config: TextConfig,
    ) -> WindowHandle
    where
        P: HasRawWindowHandle,
        F: Fn(&mut Context),
        F: 'static + Send,
    {
        let window_settings = WindowOpenOptions {
            title: win_desc.title.clone(),
            size: baseview::Size::new(
                // We have our own uniform non-DPI scaling factor that gets applied in addition to
                // the DPI scaling since both can change independently at runtime
                win_desc.inner_size.width as f64 * win_desc.user_scale_factor,
                win_desc.inner_size.height as f64 * win_desc.user_scale_factor,
            ),
            scale: scale_policy,
            gl_config: Some(GlConfig { vsync: false, ..GlConfig::default() }),
        };

        Window::open_parented(
            parent,
            window_settings,
            move |window: &mut baseview::Window<'_>| -> ViziaWindow {
                let mut context = Context::new(win_desc.inner_size, win_desc.user_scale_factor);

                context.ignore_default_theme = ignore_default_theme;
                context.remove_user_themes();

                let mut cx = BackendContext::new(&mut context);
                cx.set_text_config(text_config);

                cx.set_event_proxy(Box::new(BaseviewProxy()));
                ViziaWindow::new(
                    context,
                    win_desc,
                    scale_policy,
                    window,
                    Some(Box::new(app)),
                    on_idle,
                )
            },
        )
    }

    /// Open a new window that blocks the current thread until the window is destroyed.
    ///
    /// * `app` - The Vizia application builder.
    pub fn open_blocking<F>(
        win_desc: WindowDescription,
        scale_policy: WindowScalePolicy,
        app: F,
        on_idle: Option<Box<dyn Fn(&mut Context) + Send>>,
        ignore_default_theme: bool,
        text_config: TextConfig,
    ) where
        F: Fn(&mut Context),
        F: 'static + Send,
    {
        let window_settings = WindowOpenOptions {
            title: win_desc.title.clone(),
            size: baseview::Size::new(
                win_desc.inner_size.width as f64 * win_desc.user_scale_factor,
                win_desc.inner_size.height as f64 * win_desc.user_scale_factor,
            ),
            scale: scale_policy,
            gl_config: Some(GlConfig { vsync: false, ..GlConfig::default() }),
        };

        Window::open_blocking(
            window_settings,
            move |window: &mut baseview::Window<'_>| -> ViziaWindow {
                let mut context = Context::new(win_desc.inner_size, win_desc.user_scale_factor);

                context.ignore_default_theme = ignore_default_theme;
                context.remove_user_themes();

                let mut cx = BackendContext::new(&mut context);
                cx.set_text_config(text_config);

                cx.set_event_proxy(Box::new(BaseviewProxy()));
                ViziaWindow::new(
                    context,
                    win_desc,
                    scale_policy,
                    window,
                    Some(Box::new(app)),
                    on_idle,
                )
            },
        )
    }
}

impl WindowHandler for ViziaWindow {
    fn on_frame(&mut self, window: &mut Window) {
        self.application.on_frame_update(window);

        let context = window.gl_context().expect("Window was created without OpenGL support");
        unsafe { context.make_current() };

        self.application.render();
<<<<<<< HEAD
        self.gr_context.flush_and_submit();
=======

>>>>>>> ef9405e2
        context.swap_buffers();

        unsafe { context.make_not_current() };
    }

    fn on_event(&mut self, _window: &mut Window<'_>, event: Event) -> EventStatus {
        let mut should_quit = false;

        self.application.handle_event(event, &mut should_quit);

        self.application.handle_idle(&self.on_idle);

        if should_quit {
            // TODO: Request close.
        }

        EventStatus::Ignored
    }
}

<<<<<<< HEAD
=======
pub struct WindowView {}

impl View for WindowView {}

>>>>>>> ef9405e2
pub fn create_surface(
    size: (i32, i32),
    fb_info: FramebufferInfo,
    gr_context: &mut skia_safe::gpu::DirectContext,
) -> Surface {
    let backend_render_target = backend_render_targets::make_gl(size, None, 8, fb_info);

    gpu::surfaces::wrap_backend_render_target(
        gr_context,
        &backend_render_target,
        SurfaceOrigin::BottomLeft,
        ColorType::RGBA8888,
        None,
        None,
    )
    .expect("Could not create skia surface")
}<|MERGE_RESOLUTION|>--- conflicted
+++ resolved
@@ -52,11 +52,7 @@
         let mut context_options = ContextOptions::new();
         context_options.skip_gl_error_checks = context_options::Enable::Yes;
 
-<<<<<<< HEAD
-        let mut gr_context = skia_safe::gpu::DirectContext::new_gl(interface, &context_options)
-=======
         let mut gr_context = skia_safe::gpu::direct_contexts::make_gl(interface, &context_options)
->>>>>>> ef9405e2
             .expect("Could not create direct context");
 
         let fb_info = {
@@ -90,10 +86,7 @@
         let dpi_factor = window_scale_factor * win_desc.user_scale_factor;
 
         BackendContext::new(&mut cx).add_main_window(&win_desc, surface, dpi_factor as f32);
-<<<<<<< HEAD
-=======
         BackendContext::new(&mut cx).add_window(WindowView {});
->>>>>>> ef9405e2
 
         cx.remove_user_themes();
         if let Some(builder) = builder {
@@ -219,11 +212,6 @@
         unsafe { context.make_current() };
 
         self.application.render();
-<<<<<<< HEAD
-        self.gr_context.flush_and_submit();
-=======
-
->>>>>>> ef9405e2
         context.swap_buffers();
 
         unsafe { context.make_not_current() };
@@ -244,13 +232,10 @@
     }
 }
 
-<<<<<<< HEAD
-=======
 pub struct WindowView {}
 
 impl View for WindowView {}
 
->>>>>>> ef9405e2
 pub fn create_surface(
     size: (i32, i32),
     fb_info: FramebufferInfo,
