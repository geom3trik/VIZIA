--- conflicted
+++ resolved
@@ -41,13 +41,7 @@
 
         VStack::new(cx, move |cx| {
             List::new(cx, AppData::list, move |cx, index, item| {
-<<<<<<< HEAD
-                let item_text = item.get_val(cx).to_string();
-                //let item_index = item.idx();
-                Label::new(cx, &item_text)
-=======
                 Label::new(cx, item)
->>>>>>> 29d76c39
                     // Set the checked state based on whether this item is selected
                     .checked(AppData::selected.map(move |selected| *selected == index))
                     // Set the selected item to this one if pressed
