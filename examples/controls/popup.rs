--- conflicted
+++ resolved
@@ -11,20 +11,11 @@
         //     .on_checked(cx, |cx| cx.emit(PopupEvent::Open))
         //     .on_unchecked(cx, |cx| cx.emit(PopupEvent::Close));
 
-<<<<<<< HEAD
-        Popup::new(cx, |cx| {
-            Label::new(cx, "Hello World");
-        })
-        .background_color(Color::red())
-        .space(Pixels(100.0))
-        .size(Pixels(200.0));
-=======
         Popup::new(cx, PopupData::is_open, |_| {})
             .something(|cx| cx.emit(PopupEvent::Close))
             .space(Pixels(100.0))
             .size(Pixels(200.0))
             .background_color(Color::red());
->>>>>>> 94d22a84
     })
     .run();
 }