use vizia::{prelude::*, style::FontWeightKeyword};

const ICON_PLUS: &str = "\u{2b}";
const ICON_STAR: &str = "\u{2605}";

const STYLE: &str = r#"

    .title {
        font-size: 30.0;
        font: "roboto-bold";
        top: 10px;
        bottom: 10px;
        space: 0px;
        child-space: 40px;
        child-top: 20px;
        background-color: red;
        height: 100px;
        width: 1s;
    }

    .heading {
        font-size: 20.0;
        font: "roboto-bold";
        top: 10px;
        bottom: 6px;
    }

    .tabview-tabheader-wrapper {
        width: 200px;
    }

    tabheader {
        width: 1s;
    }

    tabheader label {
        width: 1s;
    }

"#;

#[derive(Lens)]
pub struct AppData {
    items: Vec<&'static str>,
}

impl Model for AppData {}

fn tab<T: ToString + Data>(cx: &mut Context, item: impl Lens<Target = T>) {
    Element::new(cx).class("indicator").width(Pixels(5.0));
    Label::new(cx, item);
}

fn main() {
    Application::new(|cx| {
        cx.add_theme(STYLE);
        AppData {
            items: vec![
                "Label", "Button", "Checkbox", "Slider", "Switch", "Spinbox", "Tabs", "Textbox",
            ],
        }
        .build(cx);
        //cx.add_stylesheet("examples/test_style.css").unwrap();

        TabView::new(cx, AppData::items, |cx, item| match item.get(cx) {
            "Label" => TabPair::new(move |cx| tab(cx, item), label),

            "Button" => TabPair::new(
                move |cx| {
                    tab(cx, item);
                },
                button,
            ),

            "Checkbox" => TabPair::new(
                move |cx| {
                    tab(cx, item);
                },
                checkbox,
            ),

            "Slider" => TabPair::new(
                move |cx| {
                    tab(cx, item);
                },
                slider,
            ),

            "Switch" => TabPair::new(
                move |cx| {
                    tab(cx, item);
                },
                switch,
            ),

            "Spinbox" => TabPair::new(
                move |cx| {
                    tab(cx, item);
                },
                switch,
            ),

            "Tabs" => TabPair::new(
                move |cx| {
                    tab(cx, item);
                },
                switch,
            ),

            "Textbox" => TabPair::new(
                move |cx| {
                    tab(cx, item);
                },
                textbox,
            ),
            _ => TabPair::new(|_| {}, |_| {}),
        })
        .class("vertical");

        //buttons(cx)
        //    .space(Pixels(30.0));
        // checkbox(cx).space(Pixels(30.0));
        // label(cx);
    })
    .title("Widget Gallery")
    .run();
}

pub fn button(cx: &mut Context) {
    VStack::new(cx, |cx| {
<<<<<<< HEAD
        Label::new(cx, "Button").font_size(30.0).font_weight(FontWeightKeyword::Bold);

        Label::new(cx, "A simple Button with a text label")
            .font_size(24.0)
            .font_weight(FontWeightKeyword::Bold);
=======
        Label::new(cx, "Button").class("title");

        // Basic Buttons
        VStack::new(cx, |cx| {
            Label::new(cx, "Basic Buttons").class("heading");
            HStack::new(cx, |cx| {
                Button::new(cx, |_| {}, |cx| Label::new(cx, "Simple Button"));
                Button::new(cx, |_| {}, |cx| Label::new(cx, "Accent Button")).class("accent");
                Button::new(cx, |_| {}, |cx| Label::new(cx, "Outline Button")).class("outline");
                Button::new(cx, |_| {}, |cx| Label::new(cx, "Ghost Button")).class("ghost");
            })
            .col_between(Pixels(20.0));
        })
        .height(Auto)
        .child_space(Pixels(20.0))
        .background_color(Color::rgb(40, 40, 40));
>>>>>>> d898ea97

        // Icon Buttons
        VStack::new(cx, |cx| {
            Label::new(cx, "Icon Buttons").class("heading");
            HStack::new(cx, |cx| {
                Button::new(cx, |_| {}, |cx| Label::new(cx, ICON_PLUS)).class("icon");
                Button::new(cx, |_| {}, |cx| Label::new(cx, ICON_PLUS))
                    .class("icon")
                    .class("accent");
                Button::new(cx, |_| {}, |cx| Label::new(cx, ICON_PLUS))
                    .class("icon")
                    .class("outline");
                Button::new(cx, |_| {}, |cx| Label::new(cx, ICON_PLUS))
                    .class("icon")
                    .class("ghost");
            })
            .col_between(Pixels(20.0));
        })
        .height(Auto)
        .child_space(Pixels(20.0))
        .background_color(Color::rgb(40, 40, 40));

<<<<<<< HEAD
        Label::new(cx, "A simple Button with an icon label")
            .font_size(24.0)
            .font_weight(FontWeightKeyword::Bold);
=======
        // Icon & Label Buttons
        VStack::new(cx, |cx| {
            Label::new(cx, "Icon & Label Buttons").class("heading");
            HStack::new(cx, |cx| {
                Button::new(
                    cx,
                    |_| {},
                    |cx| {
                        HStack::new(cx, |cx| {
                            Label::new(cx, ICON_STAR).class("icon");
                            Label::new(cx, "Icon before");
                        })
                        .size(Auto)
                        .child_space(Stretch(1.0))
                        .col_between(Pixels(4.0))
                    },
                );
>>>>>>> d898ea97

                Button::new(
                    cx,
                    |_| {},
                    |cx| {
                        HStack::new(cx, |cx| {
                            Label::new(cx, ICON_STAR).class("icon");
                            Label::new(cx, "Icon before");
                        })
                        .size(Auto)
                        .child_space(Stretch(1.0))
                        .col_between(Pixels(4.0))
                    },
                )
                .class("accent");

<<<<<<< HEAD
        Label::new(cx, "A simple Button with icon and text labels")
            .font_size(24.0)
            .font_weight(FontWeightKeyword::Bold);
=======
                Button::new(
                    cx,
                    |_| {},
                    |cx| {
                        HStack::new(cx, |cx| {
                            Label::new(cx, ICON_STAR).class("icon");
                            Label::new(cx, "Icon before");
                        })
                        .size(Auto)
                        .child_space(Stretch(1.0))
                        .col_between(Pixels(4.0))
                    },
                )
                .class("outline");
>>>>>>> d898ea97

                Button::new(
                    cx,
                    |_| {},
                    |cx| {
                        HStack::new(cx, |cx| {
                            Label::new(cx, ICON_STAR).class("icon");
                            Label::new(cx, "Icon before");
                        })
                        .size(Auto)
                        .child_space(Stretch(1.0))
                        .col_between(Pixels(4.0))
                    },
                )
                .class("ghost");
            })
            .col_between(Pixels(20.0));
        })
        .height(Auto)
        .child_space(Pixels(20.0))
        .background_color(Color::rgb(40, 40, 40));

        VStack::new(cx, |cx| {
            Label::new(cx, "Label & Icon Buttons").class("heading");
            HStack::new(cx, |cx| {
                Button::new(
                    cx,
                    |_| {},
                    |cx| {
                        HStack::new(cx, |cx| {
                            Label::new(cx, "Icon after");
                            Label::new(cx, ICON_STAR).class("icon");
                        })
                        .size(Auto)
                        .child_space(Stretch(1.0))
                        .col_between(Pixels(4.0))
                    },
                );

<<<<<<< HEAD
        Label::new(cx, "An accented Button with a text label")
            .font_size(24.0)
            .font_weight(FontWeightKeyword::Bold);
=======
                Button::new(
                    cx,
                    |_| {},
                    |cx| {
                        HStack::new(cx, |cx| {
                            Label::new(cx, "Icon after");
                            Label::new(cx, ICON_STAR).class("icon");
                        })
                        .size(Auto)
                        .child_space(Stretch(1.0))
                        .col_between(Pixels(4.0))
                    },
                )
                .class("accent");
>>>>>>> d898ea97

                Button::new(
                    cx,
                    |_| {},
                    |cx| {
                        HStack::new(cx, |cx| {
                            Label::new(cx, "Icon after");
                            Label::new(cx, ICON_STAR).class("icon");
                        })
                        .size(Auto)
                        .child_space(Stretch(1.0))
                        .col_between(Pixels(4.0))
                    },
                )
                .class("outline");

                Button::new(
                    cx,
                    |_| {},
                    |cx| {
                        HStack::new(cx, |cx| {
                            Label::new(cx, "Icon after");
                            Label::new(cx, ICON_STAR).class("icon");
                        })
                        .size(Auto)
                        .child_space(Stretch(1.0))
                        .col_between(Pixels(4.0))
                    },
                )
                .class("ghost");
            })
            .col_between(Pixels(20.0));
        })
        .height(Auto)
        .child_space(Pixels(20.0))
        .background_color(Color::rgb(40, 40, 40));
    })
    .child_space(Pixels(20.0))
    .row_between(Pixels(20.0))
    .class("bg-darker");
}

#[derive(Lens)]
pub struct CheckboxData {
    check: bool,

    items: Vec<bool>,
}

pub enum CheckboxEvent {
    Toggle,
    ToggleItem(usize),
    ToggleAll,
}

impl Model for CheckboxData {
    fn event(&mut self, _: &mut EventContext, event: &mut Event) {
        event.map(|checkbox_event, _| match checkbox_event {
            CheckboxEvent::Toggle => {
                self.check ^= true;
            }

            CheckboxEvent::ToggleItem(index) => {
                self.items[*index] ^= true;
            }

            CheckboxEvent::ToggleAll => {
                let any = self.items.iter().any(|b| *b);
                if any {
                    self.items.iter_mut().for_each(|b| *b = false);
                } else {
                    self.items.iter_mut().for_each(|b| *b = true);
                }
            }
        });
    }
}

// Checkbox
pub fn checkbox(cx: &mut Context) {
    CheckboxData { check: false, items: vec![false, false, false] }.build(cx);

    VStack::new(cx, |cx| {
        Label::new(cx, "Checkbox").class("title");

        VStack::new(cx, |cx| {
            Label::new(cx, "Simple Checkbox").class("heading");
            Checkbox::new(cx, CheckboxData::check).on_toggle(|cx| cx.emit(CheckboxEvent::Toggle));
        })
        .height(Auto)
        .child_space(Pixels(20.0))
        .background_color(Color::rgb(40, 40, 40));

        VStack::new(cx, |cx| {
            Label::new(cx, "Checkbox and Label").class("heading");
            HStack::new(cx, |cx| {
                Checkbox::new(cx, CheckboxData::check);
                Label::new(cx, "Two-state checkbox");
            })
            .size(Auto)
            .child_top(Stretch(1.0))
            .child_bottom(Stretch(1.0))
            .col_between(Pixels(5.0))
            .on_press(|cx| cx.emit(CheckboxEvent::Toggle));
        })
        .height(Auto)
        .child_space(Pixels(20.0))
        .background_color(Color::rgb(40, 40, 40));

        VStack::new(cx, |cx| {
            Label::new(cx, "Intermediate Checkbox").class("heading");
            HStack::new(cx, |cx| {
                Checkbox::intermediate(
                    cx,
                    CheckboxData::items.map(|items| items.iter().all(|b| *b)),
                    CheckboxData::items.map(|items| items.iter().any(|b| *b)),
                );
                Label::new(cx, "All items");
            })
            .size(Auto)
            .child_top(Stretch(1.0))
            .child_bottom(Stretch(1.0))
            .col_between(Pixels(5.0))
            .on_press(|cx| cx.emit(CheckboxEvent::ToggleAll));
            List::new(cx, CheckboxData::items, |cx, index, item| {
                HStack::new(cx, |cx| {
                    Checkbox::new(cx, item);
                    Label::new(cx, "Item 1");
                })
                .size(Auto)
                .child_top(Stretch(1.0))
                .child_bottom(Stretch(1.0))
                .col_between(Pixels(5.0))
                .on_press(move |cx| cx.emit(CheckboxEvent::ToggleItem(index)));
            })
            .child_left(Pixels(25.0))
            .row_between(Pixels(5.0));
        })
        .height(Auto)
        .child_space(Pixels(20.0))
        .row_between(Pixels(5.0))
        .background_color(Color::rgb(40, 40, 40));
    })
    .child_space(Pixels(20.0))
    .row_between(Pixels(20.0))
    .class("bg-darker");
}

pub fn label(cx: &mut Context) {
    VStack::new(cx, |cx| {
        Label::new(cx, "Label").class("title");

        Label::new(cx, "A simple label").class("heading");

        Label::new(cx, "This is some simple text");

        Label::new(cx, "A styled label").class("heading");

        Label::new(cx, "This is some styled text").color(Color::red());

        Label::new(cx, "A multiline label").class("heading");

        Label::new(cx, "This is some text which is wrapped")
            .width(Pixels(100.0))
            .bottom(Pixels(10.0));
    })
    .child_space(Pixels(10.0))
    .class("bg-darker");
}

#[derive(Lens)]
pub struct SliderData {
    val: f32,
}

pub enum SliderEvent {
    SetValue(f32),
}

impl Model for SliderData {
    fn event(&mut self, _cx: &mut EventContext, event: &mut Event) {
        event.map(|slider_event, _| match slider_event {
            SliderEvent::SetValue(val) => {
                self.val = *val;
            }
        });
    }
}

pub fn slider(cx: &mut Context) {
    SliderData { val: 0.5 }.build(cx);

    VStack::new(cx, |cx| {
<<<<<<< HEAD
        Label::new(cx, "Checkbox").font_size(30.0).font_weight(FontWeightKeyword::Bold);

        Label::new(cx, "A simple 2-state checkbox")
            .font_size(24.0)
            .font_weight(FontWeightKeyword::Bold);
=======
        Label::new(cx, "Label").class("title");

        Label::new(cx, "A simple slider").class("heading");
>>>>>>> d898ea97

        Slider::new(cx, SliderData::val).on_changing(|cx, val| cx.emit(SliderEvent::SetValue(val)));

<<<<<<< HEAD
        Label::new(cx, "A simple 2-state checkbox with a text label")
            .font_size(24.0)
            .font_weight(FontWeightKeyword::Bold);
=======
        Label::new(cx, "A slider and label").class("heading");
>>>>>>> d898ea97

        HStack::new(cx, |cx| {
            Slider::new(cx, SliderData::val)
                .on_changing(|cx, val| cx.emit(SliderEvent::SetValue(val)));
            Label::new(cx, SliderData::val.map(|val| format!("{:.2}", val))).width(Pixels(50.0));
        })
        .height(Auto)
        .child_top(Stretch(1.0))
        .child_bottom(Stretch(1.0))
        .col_between(Pixels(10.0));
    })
    .child_space(Pixels(10.0))
    .class("bg-darker");
}

#[derive(Lens)]
pub struct SwitchData {
    flag: bool,
}

pub enum SwitchEvent {
    Toggle,
}

impl Model for SwitchData {
    fn event(&mut self, _cx: &mut EventContext, event: &mut Event) {
        event.map(|switch_event, _| match switch_event {
            SwitchEvent::Toggle => {
                self.flag ^= true;
            }
        });
    }
}

pub fn switch(cx: &mut Context) {
    SwitchData { flag: false }.build(cx);

    VStack::new(cx, |cx| {
<<<<<<< HEAD
        Label::new(cx, "A simple label").font_size(20.0).font_weight(FontWeightKeyword::Bold);
=======
        Label::new(cx, "Switch").class("title");
>>>>>>> d898ea97

        Label::new(cx, "A simple switch").class("heading");

<<<<<<< HEAD
        Label::new(cx, "A styled label").font_size(20.0).font_weight(FontWeightKeyword::Bold);
=======
        Switch::new(cx, SwitchData::flag).on_toggle(|cx| cx.emit(SwitchEvent::Toggle));
        // Slider::new(cx, SliderData::val).on_changing(|cx, val| cx.emit(SliderEvent::SetValue(val)));
>>>>>>> d898ea97

        // Label::new(cx, "A slider and label").class("heading");

        // HStack::new(cx, |cx| {
        //     Slider::new(cx, SliderData::val)
        //         .on_changing(|cx, val| cx.emit(SliderEvent::SetValue(val)));
        //     Label::new(cx, SliderData::val.map(|val| format!("{:.2}", val))).width(Pixels(50.0));
        // })
        // .height(Auto)
        // .child_top(Stretch(1.0))
        // .child_bottom(Stretch(1.0))
        // .col_between(Pixels(10.0));
    })
    .child_space(Pixels(10.0))
    .class("bg-darker");
}

#[derive(Lens)]
pub struct TextboxData {
    text: String,
    multiline_text: String,
}

pub enum TextboxEvent {
    SetText(String),
    SetMultiline(String),
}

impl Model for TextboxData {
    fn event(&mut self, _cx: &mut EventContext, event: &mut Event) {
        event.map(|textbox_event, _| match textbox_event {
            TextboxEvent::SetText(text) => {
                self.text = text.clone();
            }

            TextboxEvent::SetMultiline(text) => {
                self.multiline_text = text.clone();
            }
        });
    }
}

pub fn textbox(cx: &mut Context) {
    TextboxData {
        text: String::from("Some text..."),
        multiline_text: String::from("This text spans \n multiple lines."),
    }
    .build(cx);

    VStack::new(cx, |cx| {
        Label::new(cx, "Switch").class("title");
        VStack::new(cx, |cx| {
            Label::new(cx, "Single Line Textbox").class("heading");
            Textbox::new(cx, TextboxData::text)
                .width(Stretch(1.0))
                .on_submit(|cx, text, _| cx.emit(TextboxEvent::SetText(text)));
        })
        .height(Auto)
        .child_space(Pixels(20.0))
        .background_color(Color::rgb(36, 36, 36));

        VStack::new(cx, |cx| {
            Label::new(cx, "Single Line Textbox").class("heading");
            Textbox::new_multiline(cx, TextboxData::multiline_text, false)
                .width(Stretch(1.0))
                .height(Pixels(100.0))
                .on_submit(|cx, text, _| cx.emit(TextboxEvent::SetMultiline(text)));
        })
        .height(Auto)
        .child_space(Pixels(20.0))
        .background_color(Color::rgb(36, 36, 36));
    })
    .child_space(Pixels(20.0))
    .row_between(Pixels(20.0))
    .class("bg-darker");
}<|MERGE_RESOLUTION|>--- conflicted
+++ resolved
@@ -128,30 +128,11 @@
 
 pub fn button(cx: &mut Context) {
     VStack::new(cx, |cx| {
-<<<<<<< HEAD
         Label::new(cx, "Button").font_size(30.0).font_weight(FontWeightKeyword::Bold);
 
         Label::new(cx, "A simple Button with a text label")
             .font_size(24.0)
             .font_weight(FontWeightKeyword::Bold);
-=======
-        Label::new(cx, "Button").class("title");
-
-        // Basic Buttons
-        VStack::new(cx, |cx| {
-            Label::new(cx, "Basic Buttons").class("heading");
-            HStack::new(cx, |cx| {
-                Button::new(cx, |_| {}, |cx| Label::new(cx, "Simple Button"));
-                Button::new(cx, |_| {}, |cx| Label::new(cx, "Accent Button")).class("accent");
-                Button::new(cx, |_| {}, |cx| Label::new(cx, "Outline Button")).class("outline");
-                Button::new(cx, |_| {}, |cx| Label::new(cx, "Ghost Button")).class("ghost");
-            })
-            .col_between(Pixels(20.0));
-        })
-        .height(Auto)
-        .child_space(Pixels(20.0))
-        .background_color(Color::rgb(40, 40, 40));
->>>>>>> d898ea97
 
         // Icon Buttons
         VStack::new(cx, |cx| {
@@ -174,29 +155,9 @@
         .child_space(Pixels(20.0))
         .background_color(Color::rgb(40, 40, 40));
 
-<<<<<<< HEAD
         Label::new(cx, "A simple Button with an icon label")
             .font_size(24.0)
             .font_weight(FontWeightKeyword::Bold);
-=======
-        // Icon & Label Buttons
-        VStack::new(cx, |cx| {
-            Label::new(cx, "Icon & Label Buttons").class("heading");
-            HStack::new(cx, |cx| {
-                Button::new(
-                    cx,
-                    |_| {},
-                    |cx| {
-                        HStack::new(cx, |cx| {
-                            Label::new(cx, ICON_STAR).class("icon");
-                            Label::new(cx, "Icon before");
-                        })
-                        .size(Auto)
-                        .child_space(Stretch(1.0))
-                        .col_between(Pixels(4.0))
-                    },
-                );
->>>>>>> d898ea97
 
                 Button::new(
                     cx,
@@ -213,26 +174,9 @@
                 )
                 .class("accent");
 
-<<<<<<< HEAD
         Label::new(cx, "A simple Button with icon and text labels")
             .font_size(24.0)
             .font_weight(FontWeightKeyword::Bold);
-=======
-                Button::new(
-                    cx,
-                    |_| {},
-                    |cx| {
-                        HStack::new(cx, |cx| {
-                            Label::new(cx, ICON_STAR).class("icon");
-                            Label::new(cx, "Icon before");
-                        })
-                        .size(Auto)
-                        .child_space(Stretch(1.0))
-                        .col_between(Pixels(4.0))
-                    },
-                )
-                .class("outline");
->>>>>>> d898ea97
 
                 Button::new(
                     cx,
@@ -255,28 +199,10 @@
         .child_space(Pixels(20.0))
         .background_color(Color::rgb(40, 40, 40));
 
-        VStack::new(cx, |cx| {
-            Label::new(cx, "Label & Icon Buttons").class("heading");
-            HStack::new(cx, |cx| {
-                Button::new(
-                    cx,
-                    |_| {},
-                    |cx| {
-                        HStack::new(cx, |cx| {
-                            Label::new(cx, "Icon after");
-                            Label::new(cx, ICON_STAR).class("icon");
-                        })
-                        .size(Auto)
-                        .child_space(Stretch(1.0))
-                        .col_between(Pixels(4.0))
-                    },
-                );
-
-<<<<<<< HEAD
         Label::new(cx, "An accented Button with a text label")
             .font_size(24.0)
             .font_weight(FontWeightKeyword::Bold);
-=======
+
                 Button::new(
                     cx,
                     |_| {},
@@ -291,7 +217,6 @@
                     },
                 )
                 .class("accent");
->>>>>>> d898ea97
 
                 Button::new(
                     cx,
@@ -375,11 +300,21 @@
     CheckboxData { check: false, items: vec![false, false, false] }.build(cx);
 
     VStack::new(cx, |cx| {
-        Label::new(cx, "Checkbox").class("title");
-
-        VStack::new(cx, |cx| {
-            Label::new(cx, "Simple Checkbox").class("heading");
-            Checkbox::new(cx, CheckboxData::check).on_toggle(|cx| cx.emit(CheckboxEvent::Toggle));
+        Label::new(cx, "Checkbox").font_size(30.0).font_weight(FontWeightKeyword::Bold);
+
+        Label::new(cx, "A simple 2-state checkbox")
+            .font_size(24.0)
+            .font_weight(FontWeightKeyword::Bold);
+
+        Checkbox::new(cx, CheckboxData::check).on_toggle(|cx| cx.emit(CheckboxEvent::Toggle));
+
+        Label::new(cx, "A simple 2-state checkbox with a text label")
+            .font_size(24.0)
+            .font_weight(FontWeightKeyword::Bold);
+
+        HStack::new(cx, |cx| {
+            Checkbox::new(cx, CheckboxData::check);
+            Label::new(cx, "Two-state checkbox");
         })
         .height(Auto)
         .child_space(Pixels(20.0))
@@ -442,13 +377,11 @@
 
 pub fn label(cx: &mut Context) {
     VStack::new(cx, |cx| {
-        Label::new(cx, "Label").class("title");
-
-        Label::new(cx, "A simple label").class("heading");
+        Label::new(cx, "A simple label").font_size(20.0).font_weight(FontWeightKeyword::Bold);
 
         Label::new(cx, "This is some simple text");
 
-        Label::new(cx, "A styled label").class("heading");
+        Label::new(cx, "A styled label").font_size(20.0).font_weight(FontWeightKeyword::Bold);
 
         Label::new(cx, "This is some styled text").color(Color::red());
 
@@ -485,27 +418,13 @@
     SliderData { val: 0.5 }.build(cx);
 
     VStack::new(cx, |cx| {
-<<<<<<< HEAD
-        Label::new(cx, "Checkbox").font_size(30.0).font_weight(FontWeightKeyword::Bold);
-
-        Label::new(cx, "A simple 2-state checkbox")
-            .font_size(24.0)
-            .font_weight(FontWeightKeyword::Bold);
-=======
         Label::new(cx, "Label").class("title");
 
         Label::new(cx, "A simple slider").class("heading");
->>>>>>> d898ea97
 
         Slider::new(cx, SliderData::val).on_changing(|cx, val| cx.emit(SliderEvent::SetValue(val)));
 
-<<<<<<< HEAD
-        Label::new(cx, "A simple 2-state checkbox with a text label")
-            .font_size(24.0)
-            .font_weight(FontWeightKeyword::Bold);
-=======
         Label::new(cx, "A slider and label").class("heading");
->>>>>>> d898ea97
 
         HStack::new(cx, |cx| {
             Slider::new(cx, SliderData::val)
@@ -544,20 +463,12 @@
     SwitchData { flag: false }.build(cx);
 
     VStack::new(cx, |cx| {
-<<<<<<< HEAD
-        Label::new(cx, "A simple label").font_size(20.0).font_weight(FontWeightKeyword::Bold);
-=======
         Label::new(cx, "Switch").class("title");
->>>>>>> d898ea97
 
         Label::new(cx, "A simple switch").class("heading");
 
-<<<<<<< HEAD
-        Label::new(cx, "A styled label").font_size(20.0).font_weight(FontWeightKeyword::Bold);
-=======
         Switch::new(cx, SwitchData::flag).on_toggle(|cx| cx.emit(SwitchEvent::Toggle));
         // Slider::new(cx, SliderData::val).on_changing(|cx, val| cx.emit(SliderEvent::SetValue(val)));
->>>>>>> d898ea97
 
         // Label::new(cx, "A slider and label").class("heading");
 
