--- conflicted
+++ resolved
@@ -28,15 +28,8 @@
                             //.child_bottom(Stretch(1.0))
                             .cursor(CursorIcon::Hand)
                             .bind(AppData::choice, move |handle, selected| {
-<<<<<<< HEAD
-                                if item.get_val(handle.cx) == selected.get_val(handle.cx) {
-                                    handle.background_color(Color::from("#f8ac14"));
-                                } else {
-                                    handle.background_color(Color::white());
-=======
                                 if item.get(&handle) == selected.get(&handle) {
                                     handle.checked(true);
->>>>>>> 7d0ba664
                                 }
                             })
                             .on_press(move |cx| {
